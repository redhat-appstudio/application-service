--- conflicted
+++ resolved
@@ -34,14 +34,11 @@
 	"sigs.k8s.io/controller-runtime/pkg/healthz"
 	"sigs.k8s.io/controller-runtime/pkg/log/zap"
 
-<<<<<<< HEAD
 	routev1 "github.com/openshift/api/route/v1"
 	taskrunapi "github.com/tektoncd/pipeline/pkg/apis/pipeline/v1beta1"
 	triggersapi "github.com/tektoncd/triggers/pkg/apis/triggers/v1alpha1"
 
-=======
 	"github.com/google/go-github/v41/github"
->>>>>>> e210b0ef
 	appstudiov1alpha1 "github.com/redhat-appstudio/application-service/api/v1alpha1"
 	"github.com/redhat-appstudio/application-service/controllers"
 	//+kubebuilder:scaffold:imports
@@ -88,7 +85,6 @@
 		os.Exit(1)
 	}
 
-<<<<<<< HEAD
 	if err := triggersapi.AddToScheme(mgr.GetScheme()); err != nil {
 		setupLog.Error(err, "unable to add triggers api to the schema")
 		os.Exit(1)
@@ -103,7 +99,6 @@
 		setupLog.Error(err, "unable to add triggers api to the schema")
 		os.Exit(1)
 	}
-=======
 	// Retrieve the GitHub Auth Token to use, error out if not found
 	ghToken := os.Getenv("GITHUB_AUTH_TOKEN")
 	if ghToken == "" {
@@ -120,7 +115,6 @@
 	ts := oauth2.StaticTokenSource(&oauth2.Token{AccessToken: ghToken})
 	tc := oauth2.NewClient(ctx, ts)
 	client := github.NewClient(tc)
->>>>>>> e210b0ef
 
 	if err = (&controllers.ApplicationReconciler{
 		Client:       mgr.GetClient(),
