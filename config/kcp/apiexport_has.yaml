# This file is generated from CRDs by ./hack/generate-kcp-api.sh script.
# Please do not modify!

apiVersion: apis.kcp.dev/v1alpha1
kind: APIExport
metadata:
  name: has
spec:
  latestResourceSchemas:
<<<<<<< HEAD
    - v202206271818.applications.appstudio.redhat.com
    - v202206271818.componentdetectionqueries.appstudio.redhat.com
    - v202206271818.components.appstudio.redhat.com
=======
    - v202206301758.applications.appstudio.redhat.com
    - v202206301758.componentdetectionqueries.appstudio.redhat.com
    - v202206301758.components.appstudio.redhat.com
>>>>>>> 863528c3
<|MERGE_RESOLUTION|>--- conflicted
+++ resolved
@@ -7,12 +7,6 @@
   name: has
 spec:
   latestResourceSchemas:
-<<<<<<< HEAD
-    - v202206271818.applications.appstudio.redhat.com
-    - v202206271818.componentdetectionqueries.appstudio.redhat.com
-    - v202206271818.components.appstudio.redhat.com
-=======
-    - v202206301758.applications.appstudio.redhat.com
-    - v202206301758.componentdetectionqueries.appstudio.redhat.com
-    - v202206301758.components.appstudio.redhat.com
->>>>>>> 863528c3
+    - v202206302101.applications.appstudio.redhat.com
+    - v202206302101.componentdetectionqueries.appstudio.redhat.com
+    - v202206302101.components.appstudio.redhat.com