# This file is generated from CRDs by ./hack/generate-kcp-api.sh script.
# Please do not modify!

apiVersion: apis.kcp.dev/v1alpha1
kind: APIExport
metadata:
  name: has
spec:
  permissionClaims:
  - group: ""
    resource: "secrets"
    verbs: ["get", "list", "watch"]
  - group: ""
    resource: "configmaps"
    verbs: ["get", "list", "watch"]
  latestResourceSchemas:
<<<<<<< HEAD
    - v202208241415.applications.appstudio.redhat.com
    - v202208241415.componentdetectionqueries.appstudio.redhat.com
    - v202208241415.components.appstudio.redhat.com
=======
    - v202208221503.applications.appstudio.redhat.com
    - v202208221503.componentdetectionqueries.appstudio.redhat.com
    - v202208221503.components.appstudio.redhat.com
>>>>>>> 67465f8d
<|MERGE_RESOLUTION|>--- conflicted
+++ resolved
@@ -14,12 +14,6 @@
     resource: "configmaps"
     verbs: ["get", "list", "watch"]
   latestResourceSchemas:
-<<<<<<< HEAD
-    - v202208241415.applications.appstudio.redhat.com
-    - v202208241415.componentdetectionqueries.appstudio.redhat.com
-    - v202208241415.components.appstudio.redhat.com
-=======
-    - v202208221503.applications.appstudio.redhat.com
-    - v202208221503.componentdetectionqueries.appstudio.redhat.com
-    - v202208221503.components.appstudio.redhat.com
->>>>>>> 67465f8d
+    - v202209011919.applications.appstudio.redhat.com
+    - v202209011919.componentdetectionqueries.appstudio.redhat.com
+    - v202209011919.components.appstudio.redhat.com