/*
Copyright 2023 Red Hat, Inc.

Licensed under the Apache License, Version 2.0 (the "License");
you may not use this file except in compliance with the License.
You may obtain a copy of the License at

    http://www.apache.org/licenses/LICENSE-2.0

Unless required by applicable law or agreed to in writing, software
distributed under the License is distributed on an "AS IS" BASIS,
WITHOUT WARRANTIES OR CONDITIONS OF ANY KIND, either express or implied.
See the License for the specific language governing permissions and
limitations under the License.
*/

package pkg

import (
	"context"
	"encoding/json"
	"fmt"
	"path"

	"github.com/devfile/alizer/pkg/apis/model"
	"github.com/go-logr/logr"
	"github.com/spf13/afero"
	corev1 "k8s.io/api/core/v1"
	metav1 "k8s.io/apimachinery/pkg/apis/meta/v1"
	"k8s.io/client-go/kubernetes"
)

type K8sInfoClient struct {
	Ctx          context.Context
	Clientset    kubernetes.Interface
	Log          logr.Logger
	CreateK8sJob bool
}

type ClonedInfo struct {
	ClonedPath    string      // For locally cloned git repos
	ComponentPath string      // For locally cloned git repos
	Fs            afero.Afero // For locally cloned git repos
}

// CDQInfoClient is a struct that contains the relevant information to 1) clone and search a given git repo for the presence of a devfile or dockerfile and 2) search for matching samples in the devfile
// registry if no devfile or dockerfiles are found.

type CDQInfoClient struct {
	DevfileRegistryURL string
	GitURL             GitURL
	ClonedRepo         ClonedInfo
	devfilePath        string // A resolved devfile; one of DevfileName, HiddenDevfileName, HiddenDevfileDir or HiddenDirHiddenDevfile
	dockerfilePath     string // A resolved dockerfile
}

func GetDevfileAndDockerFilePaths(client CDQInfoClient) (string, string) {
	return client.devfilePath, client.dockerfilePath
}

func (cdqInfo *CDQInfoClient) clone(k K8sInfoClient, namespace, name, context string) error {
	log := k.Log
	var clonePath, componentPath string
	var err error
	devfilesMap := make(map[string][]byte)
	devfilesURLMap := make(map[string]string)
	dockerfileContextMap := make(map[string]string)
	componentPortsMap := make(map[string][]int)
	revision := cdqInfo.GitURL.Revision
	repoURL := cdqInfo.GitURL.RepoURL
	gitToken := cdqInfo.GitURL.Token
	Fs := NewFilesystem()
	cdqInfo.ClonedRepo.Fs = Fs
	clonePath, err = CreateTempPath(name, Fs)
	if err != nil {
		log.Error(err, fmt.Sprintf("Unable to create a temp path %s for cloning %v", clonePath, namespace))
<<<<<<< HEAD
		k.SendBackDetectionResult(devfilesMap, devfilesURLMap, dockerfileContextMap, componentPortsMap, revision, name, namespace, err)
		return err
	}

	err = CloneRepo(clonePath, GitURL{RepoURL: repoURL, Revision: revision, Token: gitToken})
	if err != nil {
		log.Error(err, fmt.Sprintf("Unable to clone repo %s to path %s, exiting reconcile loop %v", repoURL, clonePath, namespace))
		k.SendBackDetectionResult(devfilesMap, devfilesURLMap, dockerfileContextMap, componentPortsMap, revision, name, namespace, err)
=======
		k.SendBackDetectionResult(devfilesMap, devfilesURLMap, dockerfileContextMap, componentPortsMap, name, namespace, err)
		return err
	}

	revision := cdqInfo.GitURL.Revision
	repoURL := cdqInfo.GitURL.RepoURL
	gitToken := cdqInfo.GitURL.Token

	err = CloneRepo(clonePath, GitURL{RepoURL: repoURL, Revision: revision, Token: gitToken})
	if err != nil {
		log.Error(err, fmt.Sprintf("Unable to clone repo %s to path %s, exiting reconcile loop %v", repoURL, clonePath, namespace))
		k.SendBackDetectionResult(devfilesMap, devfilesURLMap, dockerfileContextMap, componentPortsMap, name, namespace, err)
>>>>>>> dc3a43b5
		return err
	}
	log.Info(fmt.Sprintf("cloned from %s to path %s... %v", repoURL, clonePath, namespace))
	componentPath = clonePath
	if context != "" {
		componentPath = path.Join(clonePath, context)
	}

	if revision == "" {
		revision, err = GetBranchFromRepo(componentPath)
		if err != nil {
			log.Error(err, fmt.Sprintf("Unable to get branch from cloned repo for component path %s, exiting reconcile loop %v", componentPath, namespace))
<<<<<<< HEAD
			k.SendBackDetectionResult(devfilesMap, devfilesURLMap, dockerfileContextMap, componentPortsMap, revision, name, namespace, err)
=======
			k.SendBackDetectionResult(devfilesMap, devfilesURLMap, dockerfileContextMap, componentPortsMap, name, namespace, err)
>>>>>>> dc3a43b5
			return err
		}
	}

	cdqInfo.ClonedRepo.ClonedPath = clonePath
	cdqInfo.ClonedRepo.ComponentPath = componentPath
	cdqInfo.GitURL.Revision = revision
	return nil

}

// CDQ analyzer
// return values are for testing purpose
func CloneAndAnalyze(k K8sInfoClient, namespace, name, context string, cdqInfo *CDQInfoClient) (map[string][]byte, map[string]string, map[string]string, map[string][]int, string, error) {
	log := k.Log
	var clonePath, componentPath string
	alizerClient := AlizerClient{}
	devfilesMap := make(map[string][]byte)
	devfilesURLMap := make(map[string]string)
	dockerfileContextMap := make(map[string]string)
	componentPortsMap := make(map[string][]int)
	var Fs afero.Afero
	var err error

	var components []model.Component

	repoURL := cdqInfo.GitURL.RepoURL
	gitToken := cdqInfo.GitURL.Token
	registryURL := cdqInfo.DevfileRegistryURL

	err = cdqInfo.clone(k, namespace, name, context)
	if err != nil {
		return nil, nil, nil, nil, "", err
	}

	// search the cloned repo for valid devfile locations
	devfileBytes, err := FindValidDevfiles(cdqInfo)
	if err != nil {
		log.Error(err, fmt.Sprintf("Unable to find from any known devfile locations from %s ", cdqInfo.GitURL))
	}

	// search the cloned repo for valid dockerfile locations
	dockerfileBytes, err := FindValidDockerfile(cdqInfo)
	if err != nil {
		log.Error(err, fmt.Sprintf("Unable to find from any known devfile locations from %s ", cdqInfo.GitURL))
	}

	isDevfilePresent := len(devfileBytes) != 0
	isDockerfilePresent := len(dockerfileBytes) != 0

	// the following values come from the previous step when the repo was cloned
	Fs = cdqInfo.ClonedRepo.Fs
	componentPath = cdqInfo.ClonedRepo.ComponentPath
	clonePath = cdqInfo.ClonedRepo.ClonedPath
	revision := cdqInfo.GitURL.Revision
	devfilePath := cdqInfo.devfilePath
	dockerfilePath := cdqInfo.dockerfilePath

	if context == "" {
		context = "./"
	}

	//search for devfiles

	isMultiComponent := false
	if isDevfilePresent {
		// devfilePath is the resolved, valid devfile location set in FindValidDevfiles
		updatedLink, err := UpdateGitLink(repoURL, revision, path.Join(context, devfilePath))
		log.Info(fmt.Sprintf("updatedLink %s ", updatedLink))
		if err != nil {
			log.Error(err, fmt.Sprintf("Unable to update the devfile link for CDQ %v... %v", name, namespace))
			k.SendBackDetectionResult(devfilesMap, devfilesURLMap, dockerfileContextMap, componentPortsMap, revision, name, namespace, err)
			return nil, nil, nil, nil, "", err
		}

		shouldIgnoreDevfile, devfileBytes, err := ValidateDevfile(log, updatedLink, gitToken)
		if err != nil {
			k.SendBackDetectionResult(devfilesMap, devfilesURLMap, dockerfileContextMap, componentPortsMap, revision, name, namespace, err)
			return nil, nil, nil, nil, "", err
		}
		if shouldIgnoreDevfile {
			isDevfilePresent = false
		} else {
			log.Info(fmt.Sprintf("Found a devfile, devfile to be analyzed to see if a Dockerfile is referenced for CDQ %v...%v", name, namespace))
			devfilesMap[context] = devfileBytes
			devfilesURLMap[context] = updatedLink
		}
	}
	// recheck if devfile presents, since the devfile may need to be ignored after validation
	if !isDevfilePresent && isDockerfilePresent {
		log.Info(fmt.Sprintf("Determined that this is a Dockerfile only component for cdq %v... %v", name, namespace))
		dockerfileContextMap[context] = dockerfilePath
	}

	if !isDockerfilePresent {
		log.Info(fmt.Sprintf("Unable to find devfile, Dockerfile or Containerfile under root directory, run Alizer to detect components... %v", namespace))

		if !isDevfilePresent {
			components, err = alizerClient.DetectComponents(componentPath)
			if err != nil {
				log.Error(err, fmt.Sprintf("Unable to detect components using Alizer for repo %v, under path %v... %v ", repoURL, componentPath, namespace))
<<<<<<< HEAD
				k.SendBackDetectionResult(devfilesMap, devfilesURLMap, dockerfileContextMap, componentPortsMap, revision, name, namespace, err)
=======
				k.SendBackDetectionResult(devfilesMap, devfilesURLMap, dockerfileContextMap, componentPortsMap, name, namespace, err)
>>>>>>> dc3a43b5
				return nil, nil, nil, nil, "", err
			}
			log.Info(fmt.Sprintf("components detected %v... %v", components, namespace))
			// If no devfile and no Dockerfile or Containerfile present in the root
			// case 1: no components been detected by Alizer, might still has subfolders contains Dockerfile or Containerfile. Need to scan repo
			// case 2: one or more than 1 compinents been detected by Alizer, and the first one in the list is under sub-folder. Need to scan repo.
			if len(components) == 0 || (len(components) != 0 && path.Clean(components[0].Path) != path.Clean(componentPath)) {
				isMultiComponent = true
			}
		}
	}

	// Logic to read multiple components in from git
	if isMultiComponent {
		log.Info(fmt.Sprintf("Since this is a multi-component, attempt will be made to read only level 1 dir for devfiles... %v", namespace))
		devfilesMap, devfilesURLMap, dockerfileContextMap, componentPortsMap, err = ScanRepo(log, alizerClient, componentPath, context, *cdqInfo)
		if err != nil {
			if _, ok := err.(*NoDevfileFound); !ok {
				log.Error(err, fmt.Sprintf("Unable to find devfile(s) in repo %s due to an error %s, exiting reconcile loop %v", repoURL, err.Error(), namespace))
<<<<<<< HEAD
				k.SendBackDetectionResult(devfilesMap, devfilesURLMap, dockerfileContextMap, componentPortsMap, revision, name, namespace, err)
=======
				k.SendBackDetectionResult(devfilesMap, devfilesURLMap, dockerfileContextMap, componentPortsMap, name, namespace, err)
>>>>>>> dc3a43b5
				return nil, nil, nil, nil, "", err
			}
		}
	} else {
		log.Info(fmt.Sprintf("Since this is not a multi-component, attempt will be made to read devfile at the root dir... %v", namespace))
		err := AnalyzePath(log, alizerClient, componentPath, context, registryURL, devfilesMap, devfilesURLMap, dockerfileContextMap, componentPortsMap, isDevfilePresent, isDockerfilePresent, gitToken)
		if err != nil {
			log.Error(err, fmt.Sprintf("Unable to analyze path %s for a devfile, Dockerfile or Containerfile %v", componentPath, namespace))
			k.SendBackDetectionResult(devfilesMap, devfilesURLMap, dockerfileContextMap, componentPortsMap, revision, name, namespace, err)
			return nil, nil, nil, nil, "", err
		}
	}

	if isExist, _ := IsExisting(Fs, clonePath); isExist {
		if err := Fs.RemoveAll(clonePath); err != nil {
			log.Error(err, fmt.Sprintf("Unable to remove the clonepath %s %v", clonePath, namespace))
			k.SendBackDetectionResult(devfilesMap, devfilesURLMap, dockerfileContextMap, componentPortsMap, revision, name, namespace, err)
			return nil, nil, nil, nil, "", err
		}
	}

<<<<<<< HEAD
	k.SendBackDetectionResult(devfilesMap, devfilesURLMap, dockerfileContextMap, componentPortsMap, revision, name, namespace, nil)
=======
	k.SendBackDetectionResult(devfilesMap, devfilesURLMap, dockerfileContextMap, componentPortsMap, name, namespace, nil)
>>>>>>> dc3a43b5
	return devfilesMap, devfilesURLMap, dockerfileContextMap, componentPortsMap, revision, nil
}

func (k K8sInfoClient) SendBackDetectionResult(devfilesMap map[string][]byte, devfilesURLMap map[string]string, dockerfileContextMap map[string]string, componentPortsMap map[string][]int, revision, name, namespace string, completeError error) {
	log := k.Log
	if !k.CreateK8sJob {
		log.Info("Skip creating the job...")
		return
	}
	log.Info(fmt.Sprintf("Sending back result, devfilesMap %v,devfilesURLMap %v, dockerfileContextMap %v, componentPortsMap %v, error %v ... %v", devfilesMap, devfilesURLMap, dockerfileContextMap, componentPortsMap, completeError, namespace))

	configMapBinaryData := make(map[string][]byte)
	if devfilesMap != nil {
		devfilesMapbytes, _ := json.Marshal(devfilesMap)
		configMapBinaryData["devfilesMap"] = devfilesMapbytes
	}
	if devfilesURLMap != nil {
		devfilesURLMapbytes, _ := json.Marshal(devfilesURLMap)
		configMapBinaryData["devfilesURLMap"] = devfilesURLMapbytes
	}

	if dockerfileContextMap != nil {
		dockerfileContextMapbytes, _ := json.Marshal(dockerfileContextMap)
		configMapBinaryData["dockerfileContextMap"] = dockerfileContextMapbytes
	}

	if componentPortsMap != nil {
		componentPortsMapbytes, _ := json.Marshal(componentPortsMap)
		configMapBinaryData["componentPortsMap"] = componentPortsMapbytes
	}

	configMapBinaryData["revision"] = []byte(revision)

	if completeError != nil {
		errorMap := make(map[string]string)
		switch completeError.(type) {
		case *NoDevfileFound:
			errorMap["NoDevfileFound"] = fmt.Sprintf("%v", completeError)
		case *NoDockerfileFound:
			errorMap["NoDockerfileFound"] = fmt.Sprintf("%v", completeError)
		default:
			errorMap["InternalError"] = fmt.Sprintf("%v", completeError)
		}
		errorMapbytes, _ := json.Marshal(errorMap)
		configMapBinaryData["errorMap"] = errorMapbytes
	}

	configMap := corev1.ConfigMap{
		TypeMeta: metav1.TypeMeta{
			Kind:       "ConfigMap",
			APIVersion: "v1",
		},
		ObjectMeta: metav1.ObjectMeta{
			Name:      name,
			Namespace: namespace,
		},
		BinaryData: configMapBinaryData,
	}
	_, err := k.Clientset.CoreV1().ConfigMaps(namespace).Create(k.Ctx, &configMap, metav1.CreateOptions{})
	if err != nil {
		log.Error(err, fmt.Sprintf("Error creating configmap"))
	}
	return
}<|MERGE_RESOLUTION|>--- conflicted
+++ resolved
@@ -74,7 +74,6 @@
 	clonePath, err = CreateTempPath(name, Fs)
 	if err != nil {
 		log.Error(err, fmt.Sprintf("Unable to create a temp path %s for cloning %v", clonePath, namespace))
-<<<<<<< HEAD
 		k.SendBackDetectionResult(devfilesMap, devfilesURLMap, dockerfileContextMap, componentPortsMap, revision, name, namespace, err)
 		return err
 	}
@@ -83,20 +82,6 @@
 	if err != nil {
 		log.Error(err, fmt.Sprintf("Unable to clone repo %s to path %s, exiting reconcile loop %v", repoURL, clonePath, namespace))
 		k.SendBackDetectionResult(devfilesMap, devfilesURLMap, dockerfileContextMap, componentPortsMap, revision, name, namespace, err)
-=======
-		k.SendBackDetectionResult(devfilesMap, devfilesURLMap, dockerfileContextMap, componentPortsMap, name, namespace, err)
-		return err
-	}
-
-	revision := cdqInfo.GitURL.Revision
-	repoURL := cdqInfo.GitURL.RepoURL
-	gitToken := cdqInfo.GitURL.Token
-
-	err = CloneRepo(clonePath, GitURL{RepoURL: repoURL, Revision: revision, Token: gitToken})
-	if err != nil {
-		log.Error(err, fmt.Sprintf("Unable to clone repo %s to path %s, exiting reconcile loop %v", repoURL, clonePath, namespace))
-		k.SendBackDetectionResult(devfilesMap, devfilesURLMap, dockerfileContextMap, componentPortsMap, name, namespace, err)
->>>>>>> dc3a43b5
 		return err
 	}
 	log.Info(fmt.Sprintf("cloned from %s to path %s... %v", repoURL, clonePath, namespace))
@@ -109,11 +94,7 @@
 		revision, err = GetBranchFromRepo(componentPath)
 		if err != nil {
 			log.Error(err, fmt.Sprintf("Unable to get branch from cloned repo for component path %s, exiting reconcile loop %v", componentPath, namespace))
-<<<<<<< HEAD
-			k.SendBackDetectionResult(devfilesMap, devfilesURLMap, dockerfileContextMap, componentPortsMap, revision, name, namespace, err)
-=======
-			k.SendBackDetectionResult(devfilesMap, devfilesURLMap, dockerfileContextMap, componentPortsMap, name, namespace, err)
->>>>>>> dc3a43b5
+			k.SendBackDetectionResult(devfilesMap, devfilesURLMap, dockerfileContextMap, componentPortsMap, revision, name, namespace, err)
 			return err
 		}
 	}
@@ -215,11 +196,7 @@
 			components, err = alizerClient.DetectComponents(componentPath)
 			if err != nil {
 				log.Error(err, fmt.Sprintf("Unable to detect components using Alizer for repo %v, under path %v... %v ", repoURL, componentPath, namespace))
-<<<<<<< HEAD
 				k.SendBackDetectionResult(devfilesMap, devfilesURLMap, dockerfileContextMap, componentPortsMap, revision, name, namespace, err)
-=======
-				k.SendBackDetectionResult(devfilesMap, devfilesURLMap, dockerfileContextMap, componentPortsMap, name, namespace, err)
->>>>>>> dc3a43b5
 				return nil, nil, nil, nil, "", err
 			}
 			log.Info(fmt.Sprintf("components detected %v... %v", components, namespace))
@@ -239,11 +216,7 @@
 		if err != nil {
 			if _, ok := err.(*NoDevfileFound); !ok {
 				log.Error(err, fmt.Sprintf("Unable to find devfile(s) in repo %s due to an error %s, exiting reconcile loop %v", repoURL, err.Error(), namespace))
-<<<<<<< HEAD
 				k.SendBackDetectionResult(devfilesMap, devfilesURLMap, dockerfileContextMap, componentPortsMap, revision, name, namespace, err)
-=======
-				k.SendBackDetectionResult(devfilesMap, devfilesURLMap, dockerfileContextMap, componentPortsMap, name, namespace, err)
->>>>>>> dc3a43b5
 				return nil, nil, nil, nil, "", err
 			}
 		}
@@ -265,11 +238,7 @@
 		}
 	}
 
-<<<<<<< HEAD
 	k.SendBackDetectionResult(devfilesMap, devfilesURLMap, dockerfileContextMap, componentPortsMap, revision, name, namespace, nil)
-=======
-	k.SendBackDetectionResult(devfilesMap, devfilesURLMap, dockerfileContextMap, componentPortsMap, name, namespace, nil)
->>>>>>> dc3a43b5
 	return devfilesMap, devfilesURLMap, dockerfileContextMap, componentPortsMap, revision, nil
 }
 
@@ -330,7 +299,6 @@
 	}
 	_, err := k.Clientset.CoreV1().ConfigMaps(namespace).Create(k.Ctx, &configMap, metav1.CreateOptions{})
 	if err != nil {
-		log.Error(err, fmt.Sprintf("Error creating configmap"))
-	}
-	return
+		log.Error(err, "Error creating configmap")
+	}
 }