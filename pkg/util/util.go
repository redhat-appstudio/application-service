//
// Copyright 2021-2022 Red Hat, Inc.
//
// Licensed under the Apache License, Version 2.0 (the "License");
// you may not use this file except in compliance with the License.
// You may obtain a copy of the License at
//
//     http://www.apache.org/licenses/LICENSE-2.0
//
// Unless required by applicable law or agreed to in writing, software
// distributed under the License is distributed on an "AS IS" BASIS,
// WITHOUT WARRANTIES OR CONDITIONS OF ANY KIND, either express or implied.
// See the License for the specific language governing permissions and
// limitations under the License.

package util

import (
	"fmt"
	"io/ioutil"
	"math/rand"
	"net/http"
	"net/url"
	"os"
	"os/exec"
	"regexp"
	"strings"

	gitopsgenv1alpha1 "github.com/redhat-developer/gitops-generator/api/v1alpha1"
	metav1 "k8s.io/apimachinery/pkg/apis/meta/v1"

<<<<<<< HEAD
	appstudiov1alpha1 "github.com/redhat-appstudio/application-service/api/v1alpha1"
=======
	"github.com/go-git/go-git/v5"
	transportHttp "github.com/go-git/go-git/v5/plumbing/transport/http"
	appstudiov1alpha1 "github.com/redhat-appstudio/application-api/api/v1alpha1"
>>>>>>> 97248ff6
)

func SanitizeName(name string) string {
	sanitizedName := strings.ToLower(strings.Replace(strings.Replace(name, " ", "-", -1), "'", "", -1))
	if len(sanitizedName) > 50 {
		sanitizedName = sanitizedName[0:50]
	}

	return sanitizedName
}

// IsExist returns whether the given file or directory exists
func IsExist(path string) (bool, error) {
	_, err := os.Stat(path)
	if err == nil {
		return true, nil
	}
	if os.IsNotExist(err) {
		return false, nil
	}
	return false, err
}

// ProcessGitOpsStatus processes the GitOps status and returns the remote url, branch, context and the error
func ProcessGitOpsStatus(gitopsStatus appstudiov1alpha1.GitOpsStatus, gitToken string) (string, string, string, error) {
	var gitOpsURL, gitOpsBranch, gitOpsContext string
	gitOpsURL = gitopsStatus.RepositoryURL
	if gitOpsURL == "" {
		err := fmt.Errorf("unable to process GitOps status, GitOps Repository URL cannot be empty")
		return "", "", "", err
	}
	if gitopsStatus.Branch != "" {
		gitOpsBranch = gitopsStatus.Branch
	} else {
		gitOpsBranch = "main"
	}
	if gitopsStatus.Context != "" {
		gitOpsContext = gitopsStatus.Context
	} else {
		gitOpsContext = "/"
	}

	// Construct the remote URL for the gitops repository
	parsedURL, err := url.Parse(gitOpsURL)
	if err != nil {
		return "", "", "", err
	}
	parsedURL.User = url.User(gitToken)
	remoteURL := parsedURL.String()

	return remoteURL, gitOpsBranch, gitOpsContext, nil
}

// ConvertGitHubURL converts a git url to its raw format
// adapted from https://github.com/redhat-developer/odo/blob/e63773cc156ade6174a533535cbaa0c79506ffdb/pkg/catalog/catalog.go#L72
func ConvertGitHubURL(URL string, revision string, context string) (string, error) {
	// If the URL ends with .git, remove it
	// The regex will only instances of '.git' if it is at the end of the given string
	reg := regexp.MustCompile(".git$")
	URL = reg.ReplaceAllString(URL, "")

	// If the URL has a trailing / suffix, trim it
	URL = strings.TrimSuffix(URL, "/")

	url, err := url.Parse(URL)
	if err != nil {
		return "", err
	}

	if strings.Contains(url.Host, "github") && !strings.Contains(url.Host, "raw") {
		// Convert path part of the URL
		URLSlice := strings.Split(URL, "/")
		if len(URLSlice) > 2 && URLSlice[len(URLSlice)-2] == "tree" {
			// GitHub raw URL doesn't have "tree" structure in the URL, need to remove it
			URL = strings.Replace(URL, "/tree", "", 1)
		} else if revision != "" {
			// Add revision for GitHub raw URL
			URL = URL + "/" + revision
		} else {
			// Add "main" branch for GitHub raw URL by default if revision is not specified
			URL = URL + "/main"
		}
		if context != "" && context != "./" && context != "." {
			// trim the prefix / in context
			context = strings.TrimPrefix(context, "/")
			URL = URL + "/" + context
		}

		// Convert host part of the URL
		if url.Host == "github.com" {
			URL = strings.Replace(URL, "github.com", "raw.githubusercontent.com", 1)
		}
	}

	return URL, nil
}

// CurlEndpoint curls the endpoint and returns the response or an error if the response is a non-200 status
func CurlEndpoint(endpoint string) ([]byte, error) {
	var respBytes []byte
	/* #nosec G107 --  The URL is validated by the CDQ if the request is coming from the UI.  If we do happen to download invalid bytes, the devfile parser will catch this and fail. */
	resp, err := http.Get(endpoint)
	if err != nil {
		return nil, err
	}
	defer resp.Body.Close()

	if resp.StatusCode == http.StatusOK {
		respBytes, err = ioutil.ReadAll(resp.Body)
		if err != nil {
			return nil, err
		}
		return respBytes, nil
	}

	return nil, fmt.Errorf("received a non-200 status when curling %s", endpoint)
}

// CloneRepo clones the repoURL to clonePath
func CloneRepo(clonePath, repoURL string, token string) error {
	exist, err := IsExist(clonePath)
	if !exist || err != nil {
		os.MkdirAll(clonePath, 0755)
		// if err != nil {
		// 	return err
		// }
	}
	cloneURL := repoURL
	// Execute does an exec.Command on the specified command
	if token != "" {
		tempStr := strings.Split(repoURL, "https://")

		// e.g. https://token:<token>@github.com/owner/repoName.git
		cloneURL = fmt.Sprintf("https://token:%s@%s", token, tempStr[1])
	}
	c := exec.Command("git", "clone", cloneURL, clonePath)
	c.Dir = clonePath

	// set env to skip authentication prompt and directly error out
	c.Env = os.Environ()
	c.Env = append(c.Env, "GIT_TERMINAL_PROMPT=0", "GIT_ASKPASS=/bin/echo")

	_, err = c.CombinedOutput()
	if err != nil {
		return fmt.Errorf("failed to clone the repo: %v", err)
	}

	return nil
}

// SanitizeErrorMessage takes in a given error message and returns a new, santized error with things like tokens, removed
func SanitizeErrorMessage(err error) error {
	reg := regexp.MustCompile(`ghp_[a-zA-Z0-9]*`)
	newErrMsg := reg.ReplaceAllString(err.Error(), "<TOKEN>")
	return fmt.Errorf(newErrMsg)
}

// CheckWithRegex checks if a name matches the pattern.
// If a pattern fails to compile, it returns false
func CheckWithRegex(pattern, name string) bool {
	reg, err := regexp.Compile(pattern)
	if err != nil {
		return false
	}

	return reg.MatchString(name)
}

const schemaBytes = "ABCDEFGHIJKLMNOPQRSTUVWXYZabcdefghijklmnopqrstuvwxyz0123456789"

// GetRandomString returns a random string which is n characters long.
// If lower is set to true a lower case string is returned.
func GetRandomString(n int, lower bool) string {
	b := make([]byte, n)
	for i := range b {
		b[i] = schemaBytes[rand.Intn(len(schemaBytes)-1)]
	}
	randomString := string(b)
	if lower {
		randomString = strings.ToLower(randomString)
	}
	return randomString
}

func GetMappedGitOpsComponent(component appstudiov1alpha1.Component) gitopsgenv1alpha1.Component {
	gitopsMapComponent := gitopsgenv1alpha1.Component{
		ObjectMeta: metav1.ObjectMeta{
			Name:      component.ObjectMeta.Name,
			Namespace: component.ObjectMeta.Namespace,
		},
		Spec: gitopsgenv1alpha1.ComponentSpec{
			ComponentName:                component.Spec.ComponentName,
			Application:                  component.Spec.Application,
			Secret:                       component.Spec.Secret,
			Resources:                    component.Spec.Resources,
			Replicas:                     component.Spec.Replicas,
			TargetPort:                   component.Spec.TargetPort,
			Route:                        component.Spec.Route,
			Env:                          component.Spec.Env,
			ContainerImage:               component.Spec.ContainerImage,
			SkipGitOpsResourceGeneration: component.Spec.SkipGitOpsResourceGeneration,
		},
	}
	if component.Spec.Source.ComponentSourceUnion.GitSource != nil {
		gitopsMapComponent.Spec.Source = gitopsgenv1alpha1.ComponentSource{
			ComponentSourceUnion: gitopsgenv1alpha1.ComponentSourceUnion{
				GitSource: &gitopsgenv1alpha1.GitSource{
					URL:           component.Spec.Source.ComponentSourceUnion.GitSource.URL,
					Revision:      component.Spec.Source.ComponentSourceUnion.GitSource.Revision,
					Context:       component.Spec.Source.ComponentSourceUnion.GitSource.Context,
					DevfileURL:    component.Spec.Source.ComponentSourceUnion.GitSource.DevfileURL,
					DockerfileURL: component.Spec.Source.ComponentSourceUnion.GitSource.DockerfileURL,
				},
			},
		}
	}
	return gitopsMapComponent
}<|MERGE_RESOLUTION|>--- conflicted
+++ resolved
@@ -26,16 +26,9 @@
 	"regexp"
 	"strings"
 
+	appstudiov1alpha1 "github.com/redhat-appstudio/application-service/api/v1alpha1"
 	gitopsgenv1alpha1 "github.com/redhat-developer/gitops-generator/api/v1alpha1"
 	metav1 "k8s.io/apimachinery/pkg/apis/meta/v1"
-
-<<<<<<< HEAD
-	appstudiov1alpha1 "github.com/redhat-appstudio/application-service/api/v1alpha1"
-=======
-	"github.com/go-git/go-git/v5"
-	transportHttp "github.com/go-git/go-git/v5/plumbing/transport/http"
-	appstudiov1alpha1 "github.com/redhat-appstudio/application-api/api/v1alpha1"
->>>>>>> 97248ff6
 )
 
 func SanitizeName(name string) string {
@@ -159,9 +152,6 @@
 	exist, err := IsExist(clonePath)
 	if !exist || err != nil {
 		os.MkdirAll(clonePath, 0755)
-		// if err != nil {
-		// 	return err
-		// }
 	}
 	cloneURL := repoURL
 	// Execute does an exec.Command on the specified command
