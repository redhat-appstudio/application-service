--- conflicted
+++ resolved
@@ -68,17 +68,25 @@
 				},
 			},
 		}, nil
-<<<<<<< HEAD
-	} else if strings.Contains(path, "spring-boot-root-component") {
-=======
 	} else if strings.Contains(path, "python-src-none") {
->>>>>>> 695765c6
 		return []model.Component{
 			{
 				Path: path,
 				Languages: []model.Language{
 					{
-<<<<<<< HEAD
+						Name:           "python",
+						Weight:         99,
+						CanBeComponent: true,
+					},
+				},
+			},
+		}, nil
+	} else if strings.Contains(path, "spring-boot-root-component") {
+		return []model.Component{
+			{
+				Path: path,
+				Languages: []model.Language{
+					{
 						Name: "Java",
 						Frameworks: []string{
 							"Spring",
@@ -110,17 +118,11 @@
 							"Node.js",
 						},
 						Weight:         100,
-=======
-						Name:           "python",
-						Weight:         99,
->>>>>>> 695765c6
 						CanBeComponent: true,
 					},
 				},
 			},
 		}, nil
-	} else if !strings.Contains(path, "springboot") && !strings.Contains(path, "python") {
-		return nil, nil
 	}
 
 	return []model.Component{
