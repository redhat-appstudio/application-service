--- conflicted
+++ resolved
@@ -842,13 +842,8 @@
 							var u *url.URL
 							u, err = url.Parse(URL)
 							if err != nil {
-<<<<<<< HEAD
-								log.Error(err, fmt.Sprintf("failed to parse from %s", URL))
-								return shouldIgnoreDevfile, nil, fmt.Errorf(fmt.Sprintf("failed to parse from %s", URL))
-=======
 								log.Error(err, fmt.Sprintf("failed to parse URL from %s", URL))
 								return shouldIgnoreDevfile, nil, fmt.Errorf(fmt.Sprintf("failed to parse URL from %s", URL))
->>>>>>> 811bf548
 							}
 							u.Path = path.Join(u.Path, dockerfileURI)
 							dockerfileURI = u.String()
@@ -856,11 +851,7 @@
 						}
 					}
 					if err != nil {
-<<<<<<< HEAD
-						log.Error(err, fmt.Sprintf("failed to curl from the dockerfile URI %s, invalid image component: %s", URL, component.Name))
-=======
 						log.Error(err, fmt.Sprintf("failed to get dockerfile from the URI %s, invalid image component: %s", URL, component.Name))
->>>>>>> 811bf548
 						return shouldIgnoreDevfile, nil, fmt.Errorf(fmt.Sprintf("failed to get dockerfile from the URI %s, invalid image component: %s", URL, component.Name))
 					}
 				}
