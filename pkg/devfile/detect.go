--- conflicted
+++ resolved
@@ -102,16 +102,7 @@
 						if f.Name() == DevfileName || f.Name() == HiddenDevfileName {
 							// Check for devfile.yaml or .devfile.yaml
 							/* #nosec G304 -- false positive, filename is not based on user input*/
-<<<<<<< HEAD
 							devfilePath := path.Join(hiddenDirPath, f.Name())
-=======
-							devfileBytes, err := ioutil.ReadFile(path.Join(hiddenDirPath, f.Name()))
-							if err != nil {
-								return nil, nil, nil, nil, err
-							}
-
-							devfileMapFromRepo[context] = devfileBytes
->>>>>>> b4909907
 
 							// Set the proper devfile URL for the detected devfile
 							updatedLink, err := UpdateGitLink(source.URL, source.Revision, path.Join(source.Context, path.Join(context, HiddenDevfileDir, f.Name())))
@@ -120,7 +111,7 @@
 							}
 							shouldIgnoreDevfile, devfileBytes, err := ValidateDevfile(log, devfilePath)
 							if err != nil {
-								return nil, nil, nil, err
+								return nil, nil, nil, nil, err
 							}
 
 							if shouldIgnoreDevfile {
@@ -345,7 +336,7 @@
 				}
 				compDevfileData, err := ParseDevfile(devfileSrc)
 				if err != nil {
-					return nil, "", "", err
+					return nil, "", "", nil, err
 				}
 				devfileBytes, err = yaml.Marshal(compDevfileData)
 				if err != nil {
