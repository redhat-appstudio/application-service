//
// Copyright 2021-2023 Red Hat, Inc.
//
// Licensed under the Apache License, Version 2.0 (the "License");
// you may not use this file except in compliance with the License.
// You may obtain a copy of the License at
//
//     http://www.apache.org/licenses/LICENSE-2.0
//
// Unless required by applicable law or agreed to in writing, software
// distributed under the License is distributed on an "AS IS" BASIS,
// WITHOUT WARRANTIES OR CONDITIONS OF ANY KIND, either express or implied.
// See the License for the specific language governing permissions and
// limitations under the License.

package devfile

import (
	"net"
	"net/http"
	"net/http/httptest"
	"reflect"
	"testing"

	"github.com/devfile/api/v2/pkg/apis/workspaces/v1alpha2"
	"github.com/devfile/api/v2/pkg/attributes"
	"github.com/devfile/api/v2/pkg/devfile"
	devfileParser "github.com/devfile/library/v2/pkg/devfile/parser"
	data "github.com/devfile/library/v2/pkg/devfile/parser/data"
	v2 "github.com/devfile/library/v2/pkg/devfile/parser/data/v2"
	"github.com/devfile/library/v2/pkg/devfile/parser/data/v2/common"
	appstudiov1alpha1 "github.com/redhat-appstudio/application-api/api/v1alpha1"
	"github.com/stretchr/testify/assert"
	"k8s.io/apimachinery/pkg/api/resource"
	"k8s.io/apimachinery/pkg/util/intstr"
	ctrl "sigs.k8s.io/controller-runtime"
	"sigs.k8s.io/yaml"

	routev1 "github.com/openshift/api/route/v1"
	appsv1 "k8s.io/api/apps/v1"
	corev1 "k8s.io/api/core/v1"
	metav1 "k8s.io/apimachinery/pkg/apis/meta/v1"
)

func TestParseDevfileModel(t *testing.T) {

	testServerURL := "127.0.0.1:9080"

	simpleDevfile := `
metadata:
  attributes:
    appModelRepository.url: https://github.com/testorg/petclinic-app
    gitOpsRepository.url: https://github.com/testorg/petclinic-gitops
  name: petclinic
schemaVersion: 2.2.0`

	testServer := httptest.NewUnstartedServer(http.HandlerFunc(func(w http.ResponseWriter, r *http.Request) {
		_, err := w.Write([]byte(simpleDevfile))
		if err != nil {
			t.Errorf("TestParseDevfileModel() unexpected error while writing data: %v", err)
		}
	}))
	// create a listener with the desired port.
	l, err := net.Listen("tcp", testServerURL)
	if err != nil {
		t.Errorf("TestParseDevfileModel() unexpected error while creating listener: %v", err)
		return
	}

	// NewUnstartedServer creates a listener. Close that listener and replace
	// with the one we created.
	testServer.Listener.Close()
	testServer.Listener = l

	testServer.Start()
	defer testServer.Close()

	tests := []struct {
		name              string
		devfileString     string
		devfileURL        string
		wantDevfile       *v2.DevfileV2
		wantMetadata      devfile.DevfileMetadata
		wantSchemaVersion string
	}{
		{
			name:          "Simple devfile from data",
			devfileString: simpleDevfile,
			wantMetadata: devfile.DevfileMetadata{
				Name:       "petclinic",
				Attributes: attributes.Attributes{}.PutString("gitOpsRepository.url", "https://github.com/testorg/petclinic-gitops").PutString("appModelRepository.url", "https://github.com/testorg/petclinic-app"),
			},
			wantSchemaVersion: string(data.APISchemaVersion220),
		},
		{
			name:       "Simple devfile from URL",
			devfileURL: "http://" + testServerURL,
			wantMetadata: devfile.DevfileMetadata{
				Name:       "petclinic",
				Attributes: attributes.Attributes{}.PutString("gitOpsRepository.url", "https://github.com/testorg/petclinic-gitops").PutString("appModelRepository.url", "https://github.com/testorg/petclinic-app"),
			},
			wantSchemaVersion: string(data.APISchemaVersion220),
		},
	}

	for _, tt := range tests {
		t.Run(tt.name, func(t *testing.T) {
			var devfileSrc DevfileSrc
			if tt.devfileString != "" {
				devfileSrc = DevfileSrc{
					Data: tt.devfileString,
				}
			} else if tt.devfileURL != "" {
				devfileSrc = DevfileSrc{
					URL: tt.devfileURL,
				}
			}
			devfile, err := ParseDevfile(devfileSrc)
			if err != nil {
				t.Errorf("TestParseDevfileModel() unexpected error: %v", err)
			} else {
				gotMetadata := devfile.GetMetadata()
				if !reflect.DeepEqual(gotMetadata, tt.wantMetadata) {
					t.Errorf("TestParseDevfileModel() metadata is different")
				}

				gotSchemaVersion := devfile.GetSchemaVersion()
				if gotSchemaVersion != tt.wantSchemaVersion {
					t.Errorf("TestParseDevfileModel() schema version is different")
				}
			}
		})
	}
}

func TestConvertApplicationToDevfile(t *testing.T) {
	additionalAttributes := attributes.Attributes{}.PutString("appModelRepository.branch", "testbranch").PutString("gitOpsRepository.branch", "testbranch").PutString("appModelRepository.context", "test/context").PutString("gitOpsRepository.context", "test/context")

	tests := []struct {
		name         string
		hasApp       appstudiov1alpha1.Application
		appModelRepo string
		gitOpsRepo   string
		wantDevfile  *v2.DevfileV2
	}{
		{
			name: "Simple HASApp CR",
			hasApp: appstudiov1alpha1.Application{
				Spec: appstudiov1alpha1.ApplicationSpec{
					DisplayName: "Petclinic",
				},
			},
			appModelRepo: "https://github.com/testorg/petclinic-app",
			gitOpsRepo:   "https://github.com/testorg/petclinic-gitops",
			wantDevfile: &v2.DevfileV2{
				Devfile: v1alpha2.Devfile{
					DevfileHeader: devfile.DevfileHeader{
						SchemaVersion: string(data.APISchemaVersion220),
						Metadata: devfile.DevfileMetadata{
							Name:       "Petclinic",
							Attributes: attributes.Attributes{}.PutString("gitOpsRepository.url", "https://github.com/testorg/petclinic-gitops").PutString("appModelRepository.url", "https://github.com/testorg/petclinic-app").PutString("gitOpsRepository.context", "./").PutString("appModelRepository.context", "/"),
						},
					},
				},
			},
		},
		{
			name: "HASApp CR with branch and context fields set",
			hasApp: appstudiov1alpha1.Application{
				Spec: appstudiov1alpha1.ApplicationSpec{
					DisplayName: "Petclinic",
					AppModelRepository: appstudiov1alpha1.ApplicationGitRepository{
						Branch:  "testbranch",
						Context: "test/context",
					},
					GitOpsRepository: appstudiov1alpha1.ApplicationGitRepository{
						Branch:  "testbranch",
						Context: "test/context",
					},
				},
			},
			appModelRepo: "https://github.com/testorg/petclinic-app",
			gitOpsRepo:   "https://github.com/testorg/petclinic-gitops",
			wantDevfile: &v2.DevfileV2{
				Devfile: v1alpha2.Devfile{
					DevfileHeader: devfile.DevfileHeader{
						SchemaVersion: string(data.APISchemaVersion220),
						Metadata: devfile.DevfileMetadata{
							Name:       "Petclinic",
							Attributes: additionalAttributes.PutString("gitOpsRepository.url", "https://github.com/testorg/petclinic-gitops").PutString("appModelRepository.url", "https://github.com/testorg/petclinic-app"),
						},
					},
				},
			},
		},
	}

	for _, tt := range tests {
		t.Run(tt.name, func(t *testing.T) {
			// Convert the hasApp resource to a devfile
			convertedDevfile, err := ConvertApplicationToDevfile(tt.hasApp, tt.gitOpsRepo, tt.appModelRepo)
			if err != nil {
				t.Errorf("TestConvertApplicationToDevfile() unexpected error: %v", err)
			} else if !reflect.DeepEqual(convertedDevfile, tt.wantDevfile) {
				t.Errorf("TestConvertApplicationToDevfile() error: expected %v got %v", tt.wantDevfile, convertedDevfile)
			}
		})
	}
}

func TestConvertImageComponentToDevfile(t *testing.T) {

	compName := "component"
	applicationName := "application"
	namespace := "namespace"
	image := "image"

	deploymentTemplate := GenerateDeploymentTemplate(compName, applicationName, namespace, image)
	deploymentTemplateBytes, err := yaml.Marshal(deploymentTemplate)
	if err != nil {
		t.Errorf("TestConvertImageComponentToDevfile() unexpected error: %v", err)
		return
	}

	tests := []struct {
		name        string
		comp        appstudiov1alpha1.Component
		wantDevfile *v2.DevfileV2
	}{
		{
			name: "Simple Component CR",
			comp: appstudiov1alpha1.Component{
				ObjectMeta: metav1.ObjectMeta{
					Name:      compName,
					Namespace: namespace,
				},
				Spec: appstudiov1alpha1.ComponentSpec{
					ComponentName:  compName,
					ContainerImage: image,
					Application:    applicationName,
				},
			},
			wantDevfile: &v2.DevfileV2{
				Devfile: v1alpha2.Devfile{
					DevfileHeader: devfile.DevfileHeader{
						SchemaVersion: string(data.APISchemaVersion220),
						Metadata: devfile.DevfileMetadata{
							Name: compName,
						},
					},
					DevWorkspaceTemplateSpec: v1alpha2.DevWorkspaceTemplateSpec{
						DevWorkspaceTemplateSpecContent: v1alpha2.DevWorkspaceTemplateSpecContent{
							Components: []v1alpha2.Component{
								{
									Name: "kubernetes-deploy",
									ComponentUnion: v1alpha2.ComponentUnion{
										Kubernetes: &v1alpha2.KubernetesComponent{
											K8sLikeComponent: v1alpha2.K8sLikeComponent{
												K8sLikeComponentLocation: v1alpha2.K8sLikeComponentLocation{
													Inlined: string(deploymentTemplateBytes),
												},
											},
										},
									},
								},
							},
						},
					},
				},
			},
		},
	}

	for _, tt := range tests {
		t.Run(tt.name, func(t *testing.T) {
			// Convert the hasApp resource to a devfile
			convertedDevfile, err := ConvertImageComponentToDevfile(tt.comp)
			if err != nil {
				t.Errorf("TestConvertImageComponentToDevfile() unexpected error: %v", err)
			} else if !reflect.DeepEqual(convertedDevfile, tt.wantDevfile) {
				t.Errorf("TestConvertImageComponentToDevfile() error: expected %v got %v", tt.wantDevfile, convertedDevfile)
			}
		})
	}
}

func TestFindAndDownloadDevfile(t *testing.T) {
	tests := []struct {
		name               string
		url                string
		wantDevfileContext string
		wantErr            bool
	}{
		{
			name:               "Curl devfile.yaml",
			url:                "https://raw.githubusercontent.com/maysunfaisal/devfilepriority/main/case1",
			wantDevfileContext: "devfile.yaml",
		},
		{
			name:               "Curl .devfile.yaml",
			url:                "https://raw.githubusercontent.com/maysunfaisal/devfilepriority/main/case2",
			wantDevfileContext: ".devfile.yaml",
		},
		{
			name:               "Curl .devfile/devfile.yaml",
			url:                "https://raw.githubusercontent.com/maysunfaisal/devfilepriority/main/case3",
			wantDevfileContext: ".devfile/devfile.yaml",
		},
		{
			name:               "Curl .devfile/.devfile.yaml",
			url:                "https://raw.githubusercontent.com/maysunfaisal/devfilepriority/main/case4",
			wantDevfileContext: ".devfile/.devfile.yaml",
		},
		{
			name:    "Cannot curl for a devfile",
			url:     "https://github.com/octocat/Hello-World",
			wantErr: true,
		},
	}

	for _, tt := range tests {
		t.Run(tt.name, func(t *testing.T) {
			contents, devfileContext, err := FindAndDownloadDevfile(tt.url)
			if tt.wantErr && (err == nil) {
				t.Error("wanted error but got nil")
			} else if !tt.wantErr && err != nil {
				t.Errorf("got unexpected error %v", err)
			} else if err == nil && contents == nil {
				t.Errorf("unable to read body")
			} else if err == nil && (devfileContext != tt.wantDevfileContext) {
				t.Errorf("devfile context did not match, got %v, wanted %v", devfileContext, tt.wantDevfileContext)
			}
		})
	}
}

func TestCreateDevfileForDockerfileBuild(t *testing.T) {
	tests := []struct {
		name    string
		uri     string
		context string
		wantErr bool
	}{
		{
			name:    "Set Dockerfile Uri and Context",
			uri:     "dockerfile/uri",
			context: "context",
		},
	}

	for _, tt := range tests {
		t.Run(tt.name, func(t *testing.T) {
			gotDevfile, err := CreateDevfileForDockerfileBuild(tt.uri, tt.context, "", "", "")
			if tt.wantErr && (err == nil) {
				t.Error("wanted error but got nil")
			} else if !tt.wantErr && err != nil {
				t.Errorf("got unexpected error %v", err)
			} else {
				// Devfile Metadata
				metadata := gotDevfile.GetMetadata()
				assert.Equal(t, "dockerfile-component", metadata.Name, "Devfile metadata name should be equal")
				assert.Equal(t, "Basic Devfile for a Dockerfile Component", metadata.Description, "Devfile metadata description should be equal")

				// Kubernetes Component
				if kubernetesComponents, err := gotDevfile.GetComponents(common.DevfileOptions{
					ComponentOptions: common.ComponentOptions{
						ComponentType: v1alpha2.KubernetesComponentType,
					},
				}); err != nil {
					t.Errorf("unexpected error %v", err)
				} else if len(kubernetesComponents) != 1 {
					t.Error("expected 1 Kubernetes component")
				} else {
					assert.Equal(t, "kubernetes-deploy", kubernetesComponents[0].Name, "component name should be equal")
					assert.Contains(t, kubernetesComponents[0].Kubernetes.Inlined, "Deployment", "the inlined content should contain deployment")
				}

				// Image Component
				if imageComponents, err := gotDevfile.GetComponents(common.DevfileOptions{
					ComponentOptions: common.ComponentOptions{
						ComponentType: v1alpha2.ImageComponentType,
					},
				}); err != nil {
					t.Errorf("unexpected error %v", err)
					return
				} else if len(imageComponents) != 1 {
					t.Error("expected 1 image component")
				} else {
					assert.Equal(t, "dockerfile-build", imageComponents[0].Name, "component name should be equal")
					assert.NotNil(t, imageComponents[0].Image, "Image component should not be nil")
					assert.NotNil(t, imageComponents[0].Image.Dockerfile, "Dockerfile Image component should not be nil")
					assert.Equal(t, tt.uri, imageComponents[0].Image.Dockerfile.DockerfileSrc.Uri, "dockerfile uri should be equal")
					assert.Equal(t, tt.context, imageComponents[0].Image.Dockerfile.Dockerfile.BuildContext, "dockerfile context should be equal")
				}

				// Apply Command
				if applyCommands, err := gotDevfile.GetCommands(common.DevfileOptions{
					CommandOptions: common.CommandOptions{
						CommandType: v1alpha2.ApplyCommandType,
					},
				}); err != nil {
					t.Errorf("unexpected error %v", err)
					return
				} else if len(applyCommands) != 1 {
					t.Error("expected 1 apply command")
				} else {
					assert.Equal(t, "build-image", applyCommands[0].Id, "command id should be equal")
					assert.NotNil(t, applyCommands[0].Apply, "Apply command should not be nil")
					assert.Equal(t, "dockerfile-build", applyCommands[0].Apply.Component, "command component reference should be equal")
				}
			}
		})
	}
}

func TestDownloadDevfileAndDockerfile(t *testing.T) {
	tests := []struct {
		name               string
		url                string
		wantDevfileContext string
		want               bool
	}{
		{
			name:               "Curl devfile.yaml and dockerfile",
			url:                "https://raw.githubusercontent.com/maysunfaisal/devfile-sample-python-samelevel/main",
			wantDevfileContext: ".devfile.yaml",
			want:               true,
		},
		{
			name: "Cannot curl for a devfile nor a dockerfile",
			url:  "https://github.com/octocat/Hello-World",
			want: false,
		},
	}

	for _, tt := range tests {
		t.Run(tt.name, func(t *testing.T) {
			devfile, devfileContext, dockerfile := DownloadDevfileAndDockerfile(tt.url)
			if tt.want != (len(devfile) > 0 && len(dockerfile) > 0) {
				t.Errorf("devfile and a dockerfile wanted: %v but got devfile: %v dockerfile: %v", tt.want, len(devfile) > 0, len(dockerfile) > 0)
			}

			if devfileContext != tt.wantDevfileContext {
				t.Errorf("devfile context did not match, got %v, wanted %v", devfileContext, tt.wantDevfileContext)
			}
		})
	}
}

<<<<<<< HEAD
=======
func TestScanRepo(t *testing.T) {

	var logger logr.Logger
	var alizerClient AlizerClient // Use actual client because this is a huge wrapper function and mocking so many possibilities is pretty tedious when everything is changing frequently

	tests := []struct {
		name                         string
		clonePath                    string
		repo                         string
		revision                     string
		token                        string
		wantErr                      bool
		expectedDevfileContext       []string
		expectedDevfileURLContextMap map[string]string
		expectedDockerfileContextMap map[string]string
	}{
		{
			name:                   "Should return 2 devfile contexts, and 2 devfileURLs as this is a multi comp devfile",
			clonePath:              "/tmp/testclone",
			repo:                   "https://github.com/maysunfaisal/multi-components-deep",
			expectedDevfileContext: []string{"python", "devfile-sample-java-springboot-basic"},
			expectedDevfileURLContextMap: map[string]string{
				"devfile-sample-java-springboot-basic": "https://raw.githubusercontent.com/maysunfaisal/multi-components-deep/main/devfile-sample-java-springboot-basic/.devfile/.devfile.yaml",
				"python":                               "https://raw.githubusercontent.com/devfile-samples/devfile-sample-python-basic/main/devfile.yaml",
			},
			expectedDockerfileContextMap: map[string]string{
				"devfile-sample-java-springboot-basic": "devfile-sample-java-springboot-basic/docker/Dockerfile",
				"python":                               "https://raw.githubusercontent.com/devfile-samples/devfile-sample-python-basic/main/docker/Dockerfile"},
		},
		{
			name:                   "Should return 2 devfile contexts, and 2 devfileURLs as this is a multi comp devfile - with revision specified",
			clonePath:              "/tmp/testclone",
			repo:                   "https://github.com/maysunfaisal/multi-components-deep",
			revision:               "2a7b64d94453746579ae0898e44bcdd3d8575167",
			expectedDevfileContext: []string{"python", "devfile-sample-java-springboot-basic"},
			expectedDevfileURLContextMap: map[string]string{
				"devfile-sample-java-springboot-basic": "https://raw.githubusercontent.com/maysunfaisal/multi-components-deep/main/devfile-sample-java-springboot-basic/.devfile/.devfile.yaml",
				"python":                               "https://raw.githubusercontent.com/devfile-samples/devfile-sample-python-basic/main/devfile.yaml",
			},
			expectedDockerfileContextMap: map[string]string{
				"devfile-sample-java-springboot-basic": "devfile-sample-java-springboot-basic/docker/Dockerfile",
				"python":                               "https://raw.githubusercontent.com/devfile-samples/devfile-sample-python-basic/main/docker/Dockerfile"},
		},
		{
			name:                   "Should return 4 devfiles, 5 devfile url and 5 dockerfile uri as this is a multi comp devfile",
			clonePath:              "/tmp/testclone",
			repo:                   "https://github.com/maysunfaisal/multi-components-dockerfile",
			expectedDevfileContext: []string{"devfile-sample-java-springboot-basic", "devfile-sample-nodejs-basic", "devfile-sample-python-basic", "python-src-none"},
			expectedDevfileURLContextMap: map[string]string{
				"devfile-sample-java-springboot-basic": "https://raw.githubusercontent.com/maysunfaisal/multi-components-dockerfile/main/devfile-sample-java-springboot-basic/.devfile/.devfile.yaml",
				"devfile-sample-nodejs-basic":          "https://raw.githubusercontent.com/maysunfaisal/multi-components-dockerfile/main/devfile-sample-nodejs-basic/devfile.yaml",
				"devfile-sample-python-basic":          "https://raw.githubusercontent.com/maysunfaisal/multi-components-dockerfile/main/devfile-sample-python-basic/.devfile.yaml",
				"python-src-none":                      "https://raw.githubusercontent.com/devfile-samples/devfile-sample-python-basic/main/devfile.yaml",
				"python-src-docker":                    "https://raw.githubusercontent.com/devfile-samples/devfile-sample-python-basic/main/devfile.yaml",
			},
			expectedDockerfileContextMap: map[string]string{
				"python-src-docker":                    "python-src-docker/Dockerfile",
				"devfile-sample-nodejs-basic":          "https://raw.githubusercontent.com/nodeshift-starters/devfile-sample/main/Dockerfile",
				"devfile-sample-java-springboot-basic": "devfile-sample-java-springboot-basic/docker/Dockerfile",
				"python-src-none":                      "https://raw.githubusercontent.com/devfile-samples/devfile-sample-python-basic/main/docker/Dockerfile",
				"devfile-sample-python-basic":          "https://raw.githubusercontent.com/maysunfaisal/multi-components-dockerfile/main/devfile-sample-python-basic/Dockerfile"},
		},
	}

	for _, tt := range tests {
		t.Run(tt.name, func(t *testing.T) {
			logger = ctrl.Log.WithName("TestScanRepo")
			err := util.CloneRepo(tt.clonePath, tt.repo, tt.revision, tt.token)
			source := appstudiov1alpha1.GitSource{
				URL: tt.repo,
			}
			if err != nil {
				t.Errorf("got unexpected error %v", err)
			} else {
				devfileMap, devfileURLMap, dockerfileMap, err := ScanRepo(logger, alizerClient, tt.clonePath, DevfileStageRegistryEndpoint, source)
				if tt.wantErr && (err == nil) {
					t.Error("wanted error but got nil")
				} else if !tt.wantErr && err != nil {
					t.Errorf("got unexpected error %v", err)
				} else {
					for actualContext := range devfileMap {
						matched := false
						for _, expectedContext := range tt.expectedDevfileContext {
							if expectedContext == actualContext {
								matched = true
								break
							}
						}

						if !matched {
							t.Errorf("found devfile at context %v but expected none", actualContext)
						}
					}

					for actualContext := range devfileURLMap {
						if devfileURLMap[actualContext] != tt.expectedDevfileURLContextMap[actualContext] {
							t.Errorf("expected devfile URL %v but got %v", tt.expectedDevfileURLContextMap[actualContext], devfileURLMap[actualContext])
						}

					}

					for actualContext := range dockerfileMap {
						if tt.expectedDockerfileContextMap[actualContext] != dockerfileMap[actualContext] {
							t.Errorf("found dockerfile uri at context %v:%v but expected %v", actualContext, dockerfileMap[actualContext], tt.expectedDockerfileContextMap[actualContext])
						}
					}
				}
			}
			os.RemoveAll(tt.clonePath)
		})
	}
}

>>>>>>> 2e3e47ea
func TestGetRouteFromEndpoint(t *testing.T) {

	var (
		name        = "route1"
		serviceName = "service1"
		path        = ""
		port        = "1234"
		secure      = true
		annotations = map[string]string{
			"key1": "value1",
		}
	)
	t.Run(name, func(t *testing.T) {
		actualRoute := GetRouteFromEndpoint(name, serviceName, port, path, secure, annotations)
		assert.Equal(t, "Route", actualRoute.Kind, "Kind did not match")
		assert.Equal(t, "route.openshift.io/v1", actualRoute.APIVersion, "APIVersion did not match")
		assert.Equal(t, name, actualRoute.Name, "Route name did not match")
		assert.Equal(t, "/", actualRoute.Spec.Path, "Route path did not match")
		assert.NotNil(t, actualRoute.Spec.Port, "Route Port should not be nil")
		assert.Equal(t, intstr.FromString(port), actualRoute.Spec.Port.TargetPort, "Route port did not match")
		assert.NotNil(t, actualRoute.Spec.TLS, "Route TLS should not be nil")
		assert.Equal(t, routev1.TLSTerminationEdge, actualRoute.Spec.TLS.Termination, "Route port did not match")
		actualRouteAnnotations := actualRoute.GetAnnotations()
		assert.NotEmpty(t, actualRouteAnnotations, "Route annotations should not be empty")
		assert.Equal(t, "value1", actualRouteAnnotations["key1"], "Route annotation did not match")
	})
}

func TestGenerateDeploymentTemplate(t *testing.T) {

	var (
		name        = "deploy1"
		application = "application1"
		namespace   = "namespace1"
		image       = "image1"
	)
	t.Run(name, func(t *testing.T) {
		actualDeployment := GenerateDeploymentTemplate(name, application, namespace, image)
		assert.Equal(t, "Deployment", actualDeployment.Kind, "Kind did not match")
		assert.Equal(t, name, actualDeployment.Name, "Name did not match")
		assert.Equal(t, namespace, actualDeployment.Namespace, "Namespace did not match")
		assert.Equal(t, generateK8sLabels(name, application), actualDeployment.Labels, "Labels did not match")
		assert.NotNil(t, actualDeployment.Spec.Selector, "Selector can not be nil")
		assert.Equal(t, getMatchLabel(name), actualDeployment.Spec.Selector.MatchLabels, "Match Labels did not match")
		assert.Equal(t, getMatchLabel(name), actualDeployment.Spec.Template.Labels, "Match Labels did not match")
		assert.Equal(t, 1, len(actualDeployment.Spec.Template.Spec.Containers), "Should have only 1 container")
		assert.Equal(t, image, actualDeployment.Spec.Template.Spec.Containers[0].Image, "Container Image did not match")
	})
}

func TestGetResourceFromDevfile(t *testing.T) {

	weight := int32(100)

	kubernetesInlinedDevfile := `
commands:
- apply:
    component: image-build
  id: build-image
- apply:
    component: kubernetes-deploy
  id: deployk8s
- composite:
    commands:
    - build-image
    - deployk8s
    group:
      isDefault: true
      kind: deploy
    parallel: false
  id: deploy
components:
- image:
    autoBuild: false
    dockerfile:
      buildContext: .
      rootRequired: false
      uri: docker/Dockerfile
    imageName: java-springboot-image:latest
  name: image-build
- attributes:
    api.devfile.io/k8sLikeComponent-originalURI: deploy.yaml
    deployment/container-port: 5566
    deployment/containerENV:
    - name: FOO
      value: foo11
    - name: BAR
      value: bar11
    deployment/cpuLimit: "2"
    deployment/cpuRequest: 701m
    deployment/memoryLimit: 500Mi
    deployment/memoryRequest: 401Mi
    deployment/replicas: 5
    deployment/route: route111222
  kubernetes:
    deployByDefault: false
    endpoints:
    - name: http-8081
      path: /
      secure: false
      targetPort: 8081
    inlined: |-
      apiVersion: apps/v1
      kind: Deployment
      metadata:
        creationTimestamp: null
        labels:
          maysun: test
        name: deploy-sample
      spec:
        replicas: 1
        selector: {}
        strategy: {}
        template:
          metadata:
            creationTimestamp: null
            labels:
              app.kubernetes.io/instance: component-sample
          spec:
            containers:
            - env:
              - name: FOO
                value: foo1
              - name: BARBAR
                value: bar1
              image: quay.io/redhat-appstudio/user-workload:application-service-system-component-sample
              imagePullPolicy: Always
              livenessProbe:
                httpGet:
                  path: /
                  port: 1111
                initialDelaySeconds: 10
                periodSeconds: 10
              name: container-image
              ports:
              - containerPort: 1111
              readinessProbe:
                initialDelaySeconds: 10
                periodSeconds: 10
                tcpSocket:
                  port: 1111
              resources:
                limits:
                  cpu: "2"
                  memory: 500Mi
                requests:
                  cpu: 700m
                  memory: 400Mi
      status: {}
      ---
      apiVersion: apps/v1
      kind: Deployment
      metadata:
        creationTimestamp: null
        labels:
          app.kubernetes.io/created-by: application-service
          app.kubernetes.io/instance: component-sample
          app.kubernetes.io/managed-by: kustomize
          app.kubernetes.io/name: backend
          app.kubernetes.io/part-of: application-sample
          maysun: test
        name: deploy-sample-2
      spec:
        replicas: 1
        selector:
          matchLabels:
            app.kubernetes.io/instance: component-sample
        strategy: {}
        template:
          metadata:
            creationTimestamp: null
            labels:
              app.kubernetes.io/instance: component-sample
          spec:
            containers:
            - env:
              - name: FOO
                value: foo1
              - name: BAR
                value: bar1
              image: quay.io/redhat-appstudio/user-workload:application-service-system-component-sample
              imagePullPolicy: Always
              livenessProbe:
                httpGet:
                  path: /
                  port: 1111
                initialDelaySeconds: 10
                periodSeconds: 10
              name: container-image
              ports:
              - containerPort: 1111
              readinessProbe:
                initialDelaySeconds: 10
                periodSeconds: 10
                tcpSocket:
                  port: 1111
              resources:
                limits:
                  cpu: "2"
                  memory: 500Mi
                  storage: 400Mi
                requests:
                  cpu: 700m
                  memory: 400Mi
                  storage: 200Mi
      status: {}
      ---
      apiVersion: v1
      kind: Service
      metadata:
        creationTimestamp: null
        labels:
          app.kubernetes.io/created-by: application-service
          app.kubernetes.io/instance: component-sample
          app.kubernetes.io/managed-by: kustomize
          app.kubernetes.io/name: backend
          app.kubernetes.io/part-of: application-sample
          maysun: test
        name: service-sample
      spec:
        ports:
        - port: 1111
          targetPort: 1111
        selector:
          app.kubernetes.io/instance: component-sample
      status:
        loadBalancer: {}
      ---
      apiVersion: v1
      kind: Service
      metadata:
        creationTimestamp: null
        labels:
          app.kubernetes.io/created-by: application-service
          app.kubernetes.io/instance: component-sample
          app.kubernetes.io/managed-by: kustomize
          app.kubernetes.io/name: backend
          app.kubernetes.io/part-of: application-sample
          maysun: test
        name: service-sample-2
      spec:
        ports:
        - port: 1111
          targetPort: 1111
        selector:
          app.kubernetes.io/instance: component-sample
      status:
        loadBalancer: {}
      ---
      apiVersion: route.openshift.io/v1
      kind: Route
      metadata:
        creationTimestamp: null
        labels:
          app.kubernetes.io/created-by: application-service
          app.kubernetes.io/instance: component-sample
          app.kubernetes.io/managed-by: kustomize
          app.kubernetes.io/name: backend
          app.kubernetes.io/part-of: application-sample
          maysun: test
        name: route-sample
      spec:
        host: route111
        port:
          targetPort: 1111
        tls:
          insecureEdgeTerminationPolicy: Redirect
          termination: edge
        to:
          kind: Service
          name: component-sample
          weight: 100
      status: {}
      ---
      apiVersion: route.openshift.io/v1
      kind: Route
      metadata:
        creationTimestamp: null
        labels:
          app.kubernetes.io/created-by: application-service
          app.kubernetes.io/instance: component-sample
          app.kubernetes.io/managed-by: kustomize
          app.kubernetes.io/name: backend
          app.kubernetes.io/part-of: application-sample
          maysun: test
        name: route-sample-2
      spec:
        host: route111
        port:
          targetPort: 1111
        tls:
          insecureEdgeTerminationPolicy: Redirect
          termination: edge
        to:
          kind: Service
          name: component-sample
          weight: 100
      status: {}
      ---
      apiVersion: networking.k8s.io/v1
      kind: Ingress
      metadata:
        name: ingress-sample
        annotations:
          nginx.ingress.kubernetes.io/rewrite-target: /
          maysun: test
      spec:
        ingressClassName: nginx-example
        rules:
        - http:
            paths:
            - path: /testpath
              pathType: Prefix
              backend:
                service:
                  name: test
                  port:
                    number: 80
      ---
      apiVersion: networking.k8s.io/v1
      kind: Ingress
      metadata:
        name: ingress-sample-2
        annotations:
          nginx.ingress.kubernetes.io/rewrite-target: /
          maysun: test
      spec:
        ingressClassName: nginx-example
        rules:
        - http:
            paths:
            - path: /testpath
              pathType: Prefix
              backend:
                service:
                  name: test
                  port:
                    number: 80
      ---
      apiVersion: v1
      kind: PersistentVolumeClaim
      metadata:
        name: pvc-sample
        labels:
          maysun: test
      spec:
        accessModes:
          - ReadWriteOnce
        volumeMode: Filesystem
        resources:
          requests:
            storage: 8Gi
        storageClassName: slow
        selector:
          matchLabels:
            release: "stable"
          matchExpressions:
            - {key: environment, operator: In, values: [dev]}
      ---
      apiVersion: v1
      kind: PersistentVolumeClaim
      metadata:
        name: pvc-sample-2
        labels:
          maysun: test
      spec:
        accessModes:
          - ReadWriteOnce
        volumeMode: Filesystem
        resources:
          requests:
            storage: 8Gi
        storageClassName: slow
        selector:
          matchLabels:
            release: "stable"
          matchExpressions:
            - {key: environment, operator: In, values: [dev]}
  name: kubernetes-deploy
metadata:
  name: java-springboot
schemaVersion: 2.2.0`

	kubernetesInlinedDevfileRoute := `
commands:
- apply:
    component: image-build
  id: build-image
- apply:
    component: kubernetes-deploy
  id: deployk8s
- composite:
    commands:
    - build-image
    - deployk8s
    group:
      isDefault: true
      kind: deploy
    parallel: false
  id: deploy
components:
- image:
    autoBuild: false
    dockerfile:
      buildContext: .
      rootRequired: false
      uri: docker/Dockerfile
    imageName: java-springboot-image:latest
  name: image-build
- attributes:
    api.devfile.io/k8sLikeComponent-originalURI: deploy.yaml
    deployment/container-port: 5566
    deployment/containerENV:
    - name: FOO
      value: foo11
    - name: BAR
      value: bar11
    deployment/cpuLimit: "2"
    deployment/cpuRequest: 701m
    deployment/memoryLimit: 500Mi
    deployment/memoryRequest: 401Mi
    deployment/replicas: 5
    deployment/route: route111222
    deployment/storageLimit: 400Mi
    deployment/storageRequest: 201Mi
  kubernetes:
    deployByDefault: false
    inlined: |-
      apiVersion: route.openshift.io/v1
      kind: Route
      metadata:
        creationTimestamp: null
        name: route-sample-2
        labels:
          test: test
      spec:
        host: route111
        port:
          targetPort: 1111
        tls:
          insecureEdgeTerminationPolicy: Redirect
          termination: edge
        to:
          kind: Service
          name: component-sample
          weight: 100
      status: {}
  name: kubernetes-deploy
metadata:
  name: java-springboot
schemaVersion: 2.2.0`

	kubernetesInlinedDevfileSvc := `
commands:
- apply:
    component: image-build
  id: build-image
- apply:
    component: kubernetes-deploy
  id: deployk8s
- composite:
    commands:
    - build-image
    - deployk8s
    group:
      isDefault: true
      kind: deploy
    parallel: false
  id: deploy
components:
- image:
    autoBuild: false
    dockerfile:
      buildContext: .
      rootRequired: false
      uri: docker/Dockerfile
    imageName: java-springboot-image:latest
  name: image-build
- attributes:
    api.devfile.io/k8sLikeComponent-originalURI: deploy.yaml
    deployment/container-port: 1111
  kubernetes:
    deployByDefault: false
    inlined: |-
      apiVersion: v1
      kind: Service
      metadata:
        creationTimestamp: null
        name: service-sample
      spec:
        ports:
        - port: 1111
          targetPort: 1111
      status:
        loadBalancer: {}
  name: kubernetes-deploy
metadata:
  name: java-springboot
schemaVersion: 2.2.0`

	kubernetesInlinedDevfileDeploy := `
commands:
- apply:
    component: image-build
  id: build-image
- apply:
    component: kubernetes-deploy
  id: deployk8s
- composite:
    commands:
    - build-image
    - deployk8s
    group:
      isDefault: true
      kind: deploy
    parallel: false
  id: deploy
components:
- image:
    autoBuild: false
    dockerfile:
      buildContext: .
      rootRequired: false
      uri: docker/Dockerfile
    imageName: java-springboot-image:latest
  name: image-build
- attributes:
    api.devfile.io/k8sLikeComponent-originalURI: deploy.yaml
    deployment/container-port: 1111
    deployment/storageLimit: 401Mi
    deployment/storageRequest: 201Mi
  kubernetes:
    deployByDefault: false
    endpoints:
    - name: http-8081
      path: /
      secure: false
      targetPort: 8081
    inlined: |-
      apiVersion: apps/v1
      kind: Deployment
      metadata:
        creationTimestamp: null
        name: deploy-sample
      spec:
        replicas: 1
        selector:
          matchLabels:
            app.kubernetes.io/instance: component-sample
        strategy: {}
        template:
          metadata:
            creationTimestamp: null
            labels:
              app.kubernetes.io/instance: component-sample
          spec:
            containers:
            - env:
              - name: FOOFOO
                value: foo1
              - name: BARBAR
                value: bar1
              image: quay.io/redhat-appstudio/user-workload:application-service-system-component-sample
              imagePullPolicy: Always
              livenessProbe:
                httpGet:
                  path: /
                  port: 1111
                initialDelaySeconds: 10
                periodSeconds: 10
              name: container-image
              ports:
              - containerPort: 1111
              readinessProbe:
                initialDelaySeconds: 10
                periodSeconds: 10
                tcpSocket:
                  port: 1111
              resources:
                limits:
                  cpu: "2"
                  memory: 500Mi
                  storage: 400Mi
                requests:
                  cpu: 700m
                  memory: 400Mi
                  storage: 200Mi
      status: {}
  name: kubernetes-deploy
metadata:
  name: java-springboot
schemaVersion: 2.2.0`

	kubernetesInlinedDevfileRouteHostMissing := `
commands:
- apply:
    component: image-build
  id: build-image
- apply:
    component: kubernetes-deploy
  id: deployk8s
- composite:
    commands:
    - build-image
    - deployk8s
    group:
      isDefault: true
      kind: deploy
    parallel: false
  id: deploy
components:
- image:
    autoBuild: false
    dockerfile:
      buildContext: .
      rootRequired: false
      uri: docker/Dockerfile
    imageName: java-springboot-image:latest
  name: image-build
- attributes:
    api.devfile.io/k8sLikeComponent-originalURI: deploy.yaml
    deployment/container-port: 5566
  kubernetes:
    deployByDefault: false
    endpoints:
    - name: http-8081
      path: /
      secure: false
      targetPort: 8081
    inlined: |-
      apiVersion: apps/v1
      kind: Deployment
      metadata:
        creationTimestamp: null
        labels:
          app.kubernetes.io/created-by: application-service
          app.kubernetes.io/instance: component-sample
          app.kubernetes.io/managed-by: kustomize
          app.kubernetes.io/name: backend
          app.kubernetes.io/part-of: application-sample
          maysun: test
        name: deploy-sample
      spec:
        replicas: 1
        selector:
          matchLabels:
            app.kubernetes.io/instance: component-sample
        strategy: {}
        template:
          metadata:
            creationTimestamp: null
            labels:
              app.kubernetes.io/instance: component-sample
          spec:
            containers:
            - env:
              - name: FOOFOO
                value: foo1
              - name: BARBAR
                value: bar1
              image: quay.io/redhat-appstudio/user-workload:application-service-system-component-sample
              imagePullPolicy: Always
              livenessProbe:
                httpGet:
                  path: /
                  port: 1111
                initialDelaySeconds: 10
                periodSeconds: 10
              name: container-image
              ports:
              - containerPort: 1111
              readinessProbe:
                initialDelaySeconds: 10
                periodSeconds: 10
                tcpSocket:
                  port: 1111
              resources:
                limits:
                  cpu: "2"
                  memory: 500Mi
                  storage: 400Mi
                requests:
                  cpu: 700m
                  memory: 400Mi
                  storage: 200Mi
      status: {}
  name: kubernetes-deploy
metadata:
  name: java-springboot
schemaVersion: 2.2.0`

	kubernetesWithoutInline := `
commands:
- apply:
    component: image-build
  id: build-image
- apply:
    component: kubernetes-deploy
  id: deployk8s
- composite:
    commands:
    - build-image
    - deployk8s
    group:
      isDefault: true
      kind: deploy
    parallel: false
  id: deploy
components:
- image:
    autoBuild: false
    dockerfile:
      buildContext: .
      rootRequired: false
      uri: docker/Dockerfile
    imageName: java-springboot-image:latest
  name: image-build
- attributes:
    api.devfile.io/k8sLikeComponent-originalURI: deploy.yaml
  kubernetes:
    deployByDefault: false
    uri: uri
  name: kubernetes-deploy
metadata:
  name: java-springboot
schemaVersion: 2.2.0`

	kubernetesInlinedDevfileErrCase_BadMemoryLimit := `
commands:
- apply:
    component: image-build
  id: build-image
- apply:
    component: kubernetes-deploy
  id: deployk8s
- composite:
    commands:
    - build-image
    - deployk8s
    group:
      isDefault: true
      kind: deploy
    parallel: false
  id: deploy
components:
- image:
    autoBuild: false
    dockerfile:
      buildContext: .
      rootRequired: false
      uri: docker/Dockerfile
    imageName: java-springboot-image:latest
  name: image-build
- attributes:
    deployment/memoryLimit: abc
  kubernetes:
    deployByDefault: false
    inlined: |-
      apiVersion: apps/v1
      kind: Deployment
      metadata:
        labels:
          maysun: test
        name: deploy-sample
      spec:
        template:
          spec:
            containers:
            - image: quay.io/redhat-appstudio/user-workload:application-service-system-component-sample
              name: container-image
  name: kubernetes-deploy
metadata:
  language: Java
  name: java-springboot
  projectType: springboot
  version: 1.2.1
schemaVersion: 2.2.0`

	kubernetesInlinedDevfileErrCase_BadStorageLimit := `
commands:
- apply:
    component: image-build
  id: build-image
- apply:
    component: kubernetes-deploy
  id: deployk8s
- composite:
    commands:
    - build-image
    - deployk8s
    group:
      isDefault: true
      kind: deploy
    parallel: false
  id: deploy
components:
- image:
    autoBuild: false
    dockerfile:
      buildContext: .
      rootRequired: false
      uri: docker/Dockerfile
    imageName: java-springboot-image:latest
  name: image-build
- attributes:
    deployment/storageLimit: abc
  kubernetes:
    deployByDefault: false
    inlined: |-
      apiVersion: apps/v1
      kind: Deployment
      metadata:
        labels:
          maysun: test
        name: deploy-sample
      spec:
        template:
          spec:
            containers:
            - image: quay.io/redhat-appstudio/user-workload:application-service-system-component-sample
              name: container-image
  name: kubernetes-deploy
metadata:
  name: java-springboot
schemaVersion: 2.2.0`

	kubernetesInlinedDevfileErrCase_BadCPULimit := `
commands:
- apply:
    component: image-build
  id: build-image
- apply:
    component: kubernetes-deploy
  id: deployk8s
- composite:
    commands:
    - build-image
    - deployk8s
    group:
      isDefault: true
      kind: deploy
    parallel: false
  id: deploy
components:
- image:
    autoBuild: false
    dockerfile:
      buildContext: .
      rootRequired: false
      uri: docker/Dockerfile
    imageName: java-springboot-image:latest
  name: image-build
- attributes:
    deployment/cpuLimit: "abc"
  kubernetes:
    deployByDefault: false
    inlined: |-
      apiVersion: apps/v1
      kind: Deployment
      metadata:
        labels:
          maysun: test
        name: deploy-sample
      spec:
        template:
          spec:
            containers:
            - image: quay.io/redhat-appstudio/user-workload:application-service-system-component-sample
              name: container-image
  name: kubernetes-deploy
metadata:
  language: Java
  name: java-springboot
  projectType: springboot
  version: 1.2.1
schemaVersion: 2.2.0`

	kubernetesInlinedDevfileErrCase_BadMemoryRequest := `
commands:
- apply:
    component: image-build
  id: build-image
- apply:
    component: kubernetes-deploy
  id: deployk8s
- composite:
    commands:
    - build-image
    - deployk8s
    group:
      isDefault: true
      kind: deploy
    parallel: false
  id: deploy
components:
- image:
    autoBuild: false
    dockerfile:
      buildContext: .
      rootRequired: false
      uri: docker/Dockerfile
    imageName: java-springboot-image:latest
  name: image-build
- attributes:
    deployment/memoryRequest: abc
  kubernetes:
    deployByDefault: false
    inlined: |-
      apiVersion: apps/v1
      kind: Deployment
      metadata:
        labels:
          maysun: test
        name: deploy-sample
      spec:
        template:
          spec:
            containers:
            - image: quay.io/redhat-appstudio/user-workload:application-service-system-component-sample
              name: container-image
  name: kubernetes-deploy
metadata:
  language: Java
  name: java-springboot
  projectType: springboot
  version: 1.2.1
schemaVersion: 2.2.0`

	kubernetesInlinedDevfileErrCase_BadStorageRequest := `
commands:
- apply:
    component: image-build
  id: build-image
- apply:
    component: kubernetes-deploy
  id: deployk8s
- composite:
    commands:
    - build-image
    - deployk8s
    group:
      isDefault: true
      kind: deploy
    parallel: false
  id: deploy
components:
- image:
    autoBuild: false
    dockerfile:
      buildContext: .
      rootRequired: false
      uri: docker/Dockerfile
    imageName: java-springboot-image:latest
  name: image-build
- attributes:
    deployment/storageRequest: abc
  kubernetes:
    deployByDefault: false
    inlined: |-
      apiVersion: apps/v1
      kind: Deployment
      metadata:
        labels:
          maysun: test
        name: deploy-sample
      spec:
        template:
          spec:
            containers:
            - image: quay.io/redhat-appstudio/user-workload:application-service-system-component-sample
              name: container-image
  name: kubernetes-deploy
metadata:
  language: Java
  name: java-springboot
  projectType: springboot
  version: 1.2.1
schemaVersion: 2.2.0`

	kubernetesInlinedDevfileErrCase_BadCPUrequest := `
commands:
- apply:
    component: image-build
  id: build-image
- apply:
    component: kubernetes-deploy
  id: deployk8s
- composite:
    commands:
    - build-image
    - deployk8s
    group:
      isDefault: true
      kind: deploy
    parallel: false
  id: deploy
components:
- image:
    autoBuild: false
    dockerfile:
      buildContext: .
      rootRequired: false
      uri: docker/Dockerfile
    imageName: java-springboot-image:latest
  name: image-build
- attributes:
    deployment/cpuRequest: "abc"
  kubernetes:
    deployByDefault: false
    inlined: |-
      apiVersion: apps/v1
      kind: Deployment
      metadata:
        labels:
          maysun: test
        name: deploy-sample
      spec:
        template:
          spec:
            containers:
            - image: quay.io/redhat-appstudio/user-workload:application-service-system-component-sample
              name: container-image
  name: kubernetes-deploy
metadata:
  language: Java
  name: java-springboot
  projectType: springboot
  version: 1.2.1
schemaVersion: 2.2.0`

	replica := int32(5)
	replicaUpdated := int32(1)
	namespace := "testNamespace"

	tests := []struct {
		name          string
		devfileString string
		componentName string
		appName       string
		image         string
		wantDeploy    appsv1.Deployment
		wantService   corev1.Service
		wantRoute     routev1.Route
		wantErr       bool
	}{
		{
			name:          "Simple devfile from Inline",
			devfileString: kubernetesInlinedDevfile,
			componentName: "component-sample",
			appName:       "application-sample",
			image:         "image1",
			wantDeploy: appsv1.Deployment{
				TypeMeta: metav1.TypeMeta{
					Kind:       "Deployment",
					APIVersion: "apps/v1",
				},
				ObjectMeta: metav1.ObjectMeta{
					Name:      "component-sample",
					Namespace: namespace,
					Labels: map[string]string{
						"app.kubernetes.io/created-by": "application-service",
						"app.kubernetes.io/instance":   "component-sample",
						"app.kubernetes.io/managed-by": "kustomize",
						"app.kubernetes.io/name":       "component-sample",
						"app.kubernetes.io/part-of":    "application-sample",
						"maysun":                       "test",
					},
				},
				Spec: appsv1.DeploymentSpec{
					Replicas: &replica,
					Selector: &metav1.LabelSelector{
						MatchLabels: map[string]string{
							"app.kubernetes.io/instance": "component-sample",
						},
					},
					Template: corev1.PodTemplateSpec{
						ObjectMeta: metav1.ObjectMeta{
							Labels: map[string]string{
								"app.kubernetes.io/instance": "component-sample",
							},
						},
						Spec: corev1.PodSpec{
							Containers: []corev1.Container{
								{
									Name: "container-image",
									Env: []corev1.EnvVar{
										{
											Name:  "FOO",
											Value: "foo11",
										},
										{
											Name:  "BARBAR",
											Value: "bar1",
										},
										{
											Name:  "BAR",
											Value: "bar11",
										},
									},
									Image:           "image1",
									ImagePullPolicy: corev1.PullAlways,
									LivenessProbe: &corev1.Probe{
										ProbeHandler: corev1.ProbeHandler{
											HTTPGet: &corev1.HTTPGetAction{
												Path: "/",
												Port: intstr.FromInt(5566),
											},
										},
										InitialDelaySeconds: int32(10),
										PeriodSeconds:       int32(10),
									},
									Ports: []corev1.ContainerPort{
										{
											ContainerPort: int32(1111),
										},
										{
											ContainerPort: int32(5566),
										},
									},
									ReadinessProbe: &corev1.Probe{
										ProbeHandler: corev1.ProbeHandler{
											TCPSocket: &corev1.TCPSocketAction{
												Port: intstr.FromInt(5566),
											},
										},
										InitialDelaySeconds: int32(10),
										PeriodSeconds:       int32(10),
									},
									Resources: corev1.ResourceRequirements{
										Limits: corev1.ResourceList{
											corev1.ResourceCPU:    resource.MustParse("2"),
											corev1.ResourceMemory: resource.MustParse("500Mi"),
										},
										Requests: corev1.ResourceList{
											corev1.ResourceCPU:    resource.MustParse("701m"),
											corev1.ResourceMemory: resource.MustParse("401Mi"),
										},
									},
								},
							},
						},
					},
				},
			},
			wantService: corev1.Service{
				TypeMeta: metav1.TypeMeta{
					Kind:       "Service",
					APIVersion: "v1",
				},
				ObjectMeta: metav1.ObjectMeta{
					Name:      "component-sample",
					Namespace: namespace,
					Labels: map[string]string{
						"app.kubernetes.io/created-by": "application-service",
						"app.kubernetes.io/instance":   "component-sample",
						"app.kubernetes.io/managed-by": "kustomize",
						"app.kubernetes.io/name":       "component-sample",
						"app.kubernetes.io/part-of":    "application-sample",
						"maysun":                       "test",
					},
				},
				Spec: corev1.ServiceSpec{
					Ports: []corev1.ServicePort{
						{
							Port:       int32(1111),
							TargetPort: intstr.FromInt(1111),
						},
						{
							Port:       int32(5566),
							TargetPort: intstr.FromInt(5566),
						},
					},
					Selector: map[string]string{
						"app.kubernetes.io/instance": "component-sample",
					},
				},
			},
			wantRoute: routev1.Route{
				TypeMeta: metav1.TypeMeta{
					Kind:       "Route",
					APIVersion: "route.openshift.io/v1",
				},
				ObjectMeta: metav1.ObjectMeta{
					Name:      "component-sample",
					Namespace: namespace,
					Labels: map[string]string{
						"app.kubernetes.io/created-by": "application-service",
						"app.kubernetes.io/instance":   "component-sample",
						"app.kubernetes.io/managed-by": "kustomize",
						"app.kubernetes.io/name":       "component-sample",
						"app.kubernetes.io/part-of":    "application-sample",
					},
					Annotations: map[string]string{},
				},
				Spec: routev1.RouteSpec{
					Host: "route111222",
					Path: "/",
					Port: &routev1.RoutePort{
						TargetPort: intstr.FromInt(5566),
					},
					To: routev1.RouteTargetReference{
						Kind: "Service",
						Name: "component-sample",
					},
				},
			},
		},
		{
			name:          "Simple devfile from Inline with only route",
			devfileString: kubernetesInlinedDevfileRoute,
			componentName: "component-sample",
			appName:       "application-sample",
			image:         "image1",
			wantRoute: routev1.Route{
				TypeMeta: metav1.TypeMeta{
					Kind:       "Route",
					APIVersion: "route.openshift.io/v1",
				},
				ObjectMeta: metav1.ObjectMeta{
					Name:      "component-sample",
					Namespace: namespace,
					Labels: map[string]string{
						"app.kubernetes.io/created-by": "application-service",
						"app.kubernetes.io/instance":   "component-sample",
						"app.kubernetes.io/managed-by": "kustomize",
						"app.kubernetes.io/name":       "component-sample",
						"app.kubernetes.io/part-of":    "application-sample",
						"test":                         "test",
					},
				},
				Spec: routev1.RouteSpec{
					Host: "route111222",
					Port: &routev1.RoutePort{
						TargetPort: intstr.FromInt(5566),
					},
					To: routev1.RouteTargetReference{
						Kind:   "Service",
						Name:   "component-sample",
						Weight: &weight,
					},
					TLS: &routev1.TLSConfig{
						Termination:                   routev1.TLSTerminationEdge,
						InsecureEdgeTerminationPolicy: routev1.InsecureEdgeTerminationPolicyRedirect,
					},
				},
			},
		},
		{
			name:          "Simple devfile from Inline with only Svc",
			devfileString: kubernetesInlinedDevfileSvc,
			componentName: "component-sample",
			appName:       "application-sample",
			image:         "image1",
			wantService: corev1.Service{
				TypeMeta: metav1.TypeMeta{
					Kind:       "Service",
					APIVersion: "v1",
				},
				ObjectMeta: metav1.ObjectMeta{
					Name:      "component-sample",
					Namespace: namespace,
					Labels: map[string]string{
						"app.kubernetes.io/created-by": "application-service",
						"app.kubernetes.io/instance":   "component-sample",
						"app.kubernetes.io/managed-by": "kustomize",
						"app.kubernetes.io/name":       "component-sample",
						"app.kubernetes.io/part-of":    "application-sample",
					},
				},
				Spec: corev1.ServiceSpec{
					Ports: []corev1.ServicePort{
						{
							Port:       int32(1111),
							TargetPort: intstr.FromInt(1111),
						},
					},
					Selector: map[string]string{
						"app.kubernetes.io/instance": "component-sample",
					},
				},
			},
		},
		{
			name:          "Simple devfile from Inline with Deploy",
			devfileString: kubernetesInlinedDevfileDeploy,
			componentName: "component-sample",
			appName:       "application-sample",
			image:         "image1",
			wantDeploy: appsv1.Deployment{
				TypeMeta: metav1.TypeMeta{
					Kind:       "Deployment",
					APIVersion: "apps/v1",
				},
				ObjectMeta: metav1.ObjectMeta{
					Name:      "component-sample",
					Namespace: namespace,
					Labels: map[string]string{
						"app.kubernetes.io/created-by": "application-service",
						"app.kubernetes.io/instance":   "component-sample",
						"app.kubernetes.io/managed-by": "kustomize",
						"app.kubernetes.io/name":       "component-sample",
						"app.kubernetes.io/part-of":    "application-sample",
					},
				},
				Spec: appsv1.DeploymentSpec{
					Replicas: &replicaUpdated,
					Selector: &metav1.LabelSelector{
						MatchLabels: map[string]string{
							"app.kubernetes.io/instance": "component-sample",
						},
					},
					Template: corev1.PodTemplateSpec{
						ObjectMeta: metav1.ObjectMeta{
							Labels: map[string]string{
								"app.kubernetes.io/instance": "component-sample",
							},
						},
						Spec: corev1.PodSpec{
							Containers: []corev1.Container{
								{
									Name: "container-image",
									Env: []corev1.EnvVar{
										{
											Name:  "FOOFOO",
											Value: "foo1",
										},
										{
											Name:  "BARBAR",
											Value: "bar1",
										},
									},
									Image:           "image1",
									ImagePullPolicy: corev1.PullAlways,
									LivenessProbe: &corev1.Probe{
										ProbeHandler: corev1.ProbeHandler{
											HTTPGet: &corev1.HTTPGetAction{
												Path: "/",
												Port: intstr.FromInt(1111),
											},
										},
										InitialDelaySeconds: int32(10),
										PeriodSeconds:       int32(10),
									},
									Ports: []corev1.ContainerPort{
										{
											ContainerPort: int32(1111),
										},
									},
									ReadinessProbe: &corev1.Probe{
										ProbeHandler: corev1.ProbeHandler{
											TCPSocket: &corev1.TCPSocketAction{
												Port: intstr.FromInt(1111),
											},
										},
										InitialDelaySeconds: int32(10),
										PeriodSeconds:       int32(10),
									},
									Resources: corev1.ResourceRequirements{
										Limits: corev1.ResourceList{
											corev1.ResourceCPU:     resource.MustParse("2"),
											corev1.ResourceMemory:  resource.MustParse("500Mi"),
											corev1.ResourceStorage: resource.MustParse("401Mi"),
										},
										Requests: corev1.ResourceList{
											corev1.ResourceCPU:     resource.MustParse("700m"),
											corev1.ResourceMemory:  resource.MustParse("400Mi"),
											corev1.ResourceStorage: resource.MustParse("201Mi"),
										},
									},
								},
							},
						},
					},
				},
			},
			wantRoute: routev1.Route{
				TypeMeta: metav1.TypeMeta{
					Kind:       "Route",
					APIVersion: "route.openshift.io/v1",
				},
				ObjectMeta: metav1.ObjectMeta{
					Name:      "component-sample",
					Namespace: namespace,
					Labels: map[string]string{
						"app.kubernetes.io/created-by": "application-service",
						"app.kubernetes.io/instance":   "component-sample",
						"app.kubernetes.io/managed-by": "kustomize",
						"app.kubernetes.io/name":       "component-sample",
						"app.kubernetes.io/part-of":    "application-sample",
					},
					Annotations: map[string]string{},
				},
				Spec: routev1.RouteSpec{
					Path: "/",
					Port: &routev1.RoutePort{
						TargetPort: intstr.FromInt(1111),
					},
					To: routev1.RouteTargetReference{
						Kind: "Service",
						Name: "component-sample",
					},
				},
			},
		},
		{
			name:          "Simple devfile from Inline with Route Host missing",
			devfileString: kubernetesInlinedDevfileRouteHostMissing,
			componentName: "component-sample",
			appName:       "application-sample",
			image:         "image1",
			wantDeploy: appsv1.Deployment{
				TypeMeta: metav1.TypeMeta{
					Kind:       "Deployment",
					APIVersion: "apps/v1",
				},
				ObjectMeta: metav1.ObjectMeta{
					Name:      "component-sample",
					Namespace: namespace,
					Labels: map[string]string{
						"app.kubernetes.io/created-by": "application-service",
						"app.kubernetes.io/instance":   "component-sample",
						"app.kubernetes.io/managed-by": "kustomize",
						"app.kubernetes.io/name":       "component-sample",
						"app.kubernetes.io/part-of":    "application-sample",
						"maysun":                       "test",
					},
				},
				Spec: appsv1.DeploymentSpec{
					Replicas: &replicaUpdated,
					Selector: &metav1.LabelSelector{
						MatchLabels: map[string]string{
							"app.kubernetes.io/instance": "component-sample",
						},
					},
					Template: corev1.PodTemplateSpec{
						ObjectMeta: metav1.ObjectMeta{
							Labels: map[string]string{
								"app.kubernetes.io/instance": "component-sample",
							},
						},
						Spec: corev1.PodSpec{
							Containers: []corev1.Container{
								{
									Name: "container-image",
									Env: []corev1.EnvVar{
										{
											Name:  "FOOFOO",
											Value: "foo1",
										},
										{
											Name:  "BARBAR",
											Value: "bar1",
										},
									},
									Image:           "image1",
									ImagePullPolicy: corev1.PullAlways,
									LivenessProbe: &corev1.Probe{
										ProbeHandler: corev1.ProbeHandler{
											HTTPGet: &corev1.HTTPGetAction{
												Path: "/",
												Port: intstr.FromInt(5566),
											},
										},
										InitialDelaySeconds: int32(10),
										PeriodSeconds:       int32(10),
									},
									Ports: []corev1.ContainerPort{
										{
											ContainerPort: int32(1111),
										},
										{
											ContainerPort: int32(5566),
										},
									},
									ReadinessProbe: &corev1.Probe{
										ProbeHandler: corev1.ProbeHandler{
											TCPSocket: &corev1.TCPSocketAction{
												Port: intstr.FromInt(5566),
											},
										},
										InitialDelaySeconds: int32(10),
										PeriodSeconds:       int32(10),
									},
									Resources: corev1.ResourceRequirements{
										Limits: corev1.ResourceList{
											corev1.ResourceCPU:     resource.MustParse("2"),
											corev1.ResourceMemory:  resource.MustParse("500Mi"),
											corev1.ResourceStorage: resource.MustParse("400Mi"),
										},
										Requests: corev1.ResourceList{
											corev1.ResourceCPU:     resource.MustParse("700m"),
											corev1.ResourceMemory:  resource.MustParse("400Mi"),
											corev1.ResourceStorage: resource.MustParse("200Mi"),
										},
									},
								},
							},
						},
					},
				},
			},
			wantRoute: routev1.Route{
				TypeMeta: metav1.TypeMeta{
					Kind:       "Route",
					APIVersion: "route.openshift.io/v1",
				},
				ObjectMeta: metav1.ObjectMeta{
					Name:      "component-sample",
					Namespace: namespace,
					Labels: map[string]string{
						"app.kubernetes.io/created-by": "application-service",
						"app.kubernetes.io/instance":   "component-sample",
						"app.kubernetes.io/managed-by": "kustomize",
						"app.kubernetes.io/name":       "component-sample",
						"app.kubernetes.io/part-of":    "application-sample",
					},
					Annotations: map[string]string{},
				},
				Spec: routev1.RouteSpec{
					Path: "/",
					Port: &routev1.RoutePort{
						TargetPort: intstr.FromInt(5566),
					},
					To: routev1.RouteTargetReference{
						Kind: "Service",
						Name: "component-sample",
					},
				},
			},
		},
		{
			name:          "Simple devfile without inline",
			devfileString: kubernetesWithoutInline,
			componentName: "component-sample",
			image:         "image1",
		},
		{
			name:          "Bad Memory Limit",
			devfileString: kubernetesInlinedDevfileErrCase_BadMemoryLimit,
			componentName: "component-sample",
			image:         "image1",
			wantErr:       true,
		},
		{
			name:          "Bad Storage Limit",
			devfileString: kubernetesInlinedDevfileErrCase_BadStorageLimit,
			componentName: "component-sample",
			image:         "image1",
			wantErr:       true,
		},
		{
			name:          "Bad CPU Limit",
			devfileString: kubernetesInlinedDevfileErrCase_BadCPULimit,
			componentName: "component-sample",
			image:         "image1",
			wantErr:       true,
		},
		{
			name:          "Bad Memory Request",
			devfileString: kubernetesInlinedDevfileErrCase_BadMemoryRequest,
			componentName: "component-sample",
			image:         "image1",
			wantErr:       true,
		},
		{
			name:          "Bad Storage Request",
			devfileString: kubernetesInlinedDevfileErrCase_BadStorageRequest,
			componentName: "component-sample",
			image:         "image1",
			wantErr:       true,
		},
		{
			name:          "Bad CPU Request",
			devfileString: kubernetesInlinedDevfileErrCase_BadCPUrequest,
			componentName: "component-sample",
			image:         "image1",
			wantErr:       true,
		},
	}

	for _, tt := range tests {
		t.Run(tt.name, func(t *testing.T) {
			var devfileSrc DevfileSrc
			if tt.devfileString != "" {
				devfileSrc = DevfileSrc{
					Data: tt.devfileString,
				}
			}

			devfileData, err := ParseDevfile(devfileSrc)
			if err != nil {
				t.Errorf("TestGetResourceFromDevfile() unexpected parse error: %v", err)
			}
			deployAssociatedComponents, err := devfileParser.GetDeployComponents(devfileData)
			if err != nil {
				t.Errorf("TestGetResourceFromDevfile() unexpected get deploy components error: %v", err)
			}
			logger := ctrl.Log.WithName("TestGetResourceFromDevfile")

			actualResources, err := GetResourceFromDevfile(logger, devfileData, deployAssociatedComponents, tt.componentName, tt.appName, tt.image, namespace)
			if tt.wantErr && (err == nil) {
				t.Error("wanted error but got nil")
			} else if !tt.wantErr && err != nil {
				t.Errorf("TestGetResourceFromDevfile() unexpected get resource from devfile error: %v", err)
			} else if err == nil {
				if len(actualResources.Deployments) > 0 {
					assert.Equal(t, tt.wantDeploy, actualResources.Deployments[0], "First Deployment did not match")
				}

				if len(actualResources.Services) > 0 {
					assert.Equal(t, tt.wantService, actualResources.Services[0], "First Service did not match")
				}

				if len(actualResources.Routes) > 0 {
					assert.Equal(t, tt.wantRoute, actualResources.Routes[0], "First Route did not match")
				}
			}
		})
	}
}

func TestUpdateLocalDockerfileURItoAbsolute(t *testing.T) {
	tests := []struct {
		name          string
		devfile       *v2.DevfileV2
		dockerfileURL string
		wantDevfile   *v2.DevfileV2
		wantErr       bool
	}{
		{
			name: "devfile.yaml with local dockerfile URI references",
			devfile: &v2.DevfileV2{
				Devfile: v1alpha2.Devfile{
					DevfileHeader: devfile.DevfileHeader{
						SchemaVersion: string(data.APISchemaVersion220),
						Metadata: devfile.DevfileMetadata{
							Name: "SomeDevfile",
						},
					},
					DevWorkspaceTemplateSpec: v1alpha2.DevWorkspaceTemplateSpec{
						DevWorkspaceTemplateSpecContent: v1alpha2.DevWorkspaceTemplateSpecContent{
							Components: []v1alpha2.Component{
								{
									Name: "image-build",
									ComponentUnion: v1alpha2.ComponentUnion{
										Image: &v1alpha2.ImageComponent{
											Image: v1alpha2.Image{
												ImageName: "component-image",
												ImageUnion: v1alpha2.ImageUnion{
													Dockerfile: &v1alpha2.DockerfileImage{
														DockerfileSrc: v1alpha2.DockerfileSrc{
															Uri: "./Dockerfile",
														},
													},
												},
											},
										},
									},
								},
							},
						},
					},
				},
			},
			dockerfileURL: "https://raw.githubusercontent.com/devfile-samples/devfile-sample-java-springboot-basic/main/docker/Dockerfile",
			wantDevfile: &v2.DevfileV2{
				Devfile: v1alpha2.Devfile{
					DevfileHeader: devfile.DevfileHeader{
						SchemaVersion: string(data.APISchemaVersion220),
						Metadata: devfile.DevfileMetadata{
							Name: "SomeDevfile",
						},
					},
					DevWorkspaceTemplateSpec: v1alpha2.DevWorkspaceTemplateSpec{
						DevWorkspaceTemplateSpecContent: v1alpha2.DevWorkspaceTemplateSpecContent{
							Components: []v1alpha2.Component{
								{
									Name: "image-build",
									ComponentUnion: v1alpha2.ComponentUnion{
										Image: &v1alpha2.ImageComponent{
											Image: v1alpha2.Image{
												ImageName: "component-image",
												ImageUnion: v1alpha2.ImageUnion{
													Dockerfile: &v1alpha2.DockerfileImage{
														DockerfileSrc: v1alpha2.DockerfileSrc{
															Uri: "https://raw.githubusercontent.com/devfile-samples/devfile-sample-java-springboot-basic/main/docker/Dockerfile",
														},
													},
												},
											},
										},
									},
								},
							},
						},
					},
				},
			},
			wantErr: false,
		},
		{
			name: "devfile.yaml with local dockerfile URI reference, and multiple other components",
			devfile: &v2.DevfileV2{
				Devfile: v1alpha2.Devfile{
					DevfileHeader: devfile.DevfileHeader{
						SchemaVersion: string(data.APISchemaVersion220),
						Metadata: devfile.DevfileMetadata{
							Name: "SomeDevfile",
						},
					},
					DevWorkspaceTemplateSpec: v1alpha2.DevWorkspaceTemplateSpec{
						DevWorkspaceTemplateSpecContent: v1alpha2.DevWorkspaceTemplateSpecContent{
							Components: []v1alpha2.Component{
								{
									Name: "other-components",
									ComponentUnion: v1alpha2.ComponentUnion{
										Container: &v1alpha2.ContainerComponent{
											BaseComponent: v1alpha2.BaseComponent{},
										},
									},
								},
								{
									Name: "image-build",
									ComponentUnion: v1alpha2.ComponentUnion{
										Image: &v1alpha2.ImageComponent{
											Image: v1alpha2.Image{
												ImageName: "component-image",
												ImageUnion: v1alpha2.ImageUnion{
													Dockerfile: &v1alpha2.DockerfileImage{
														DockerfileSrc: v1alpha2.DockerfileSrc{
															Uri: "./Dockerfile",
														},
													},
												},
											},
										},
									},
								},
							},
						},
					},
				},
			},
			dockerfileURL: "https://raw.githubusercontent.com/devfile-samples/devfile-sample-java-springboot-basic/main/docker/Dockerfile",
			wantDevfile: &v2.DevfileV2{
				Devfile: v1alpha2.Devfile{
					DevfileHeader: devfile.DevfileHeader{
						SchemaVersion: string(data.APISchemaVersion220),
						Metadata: devfile.DevfileMetadata{
							Name: "SomeDevfile",
						},
					},
					DevWorkspaceTemplateSpec: v1alpha2.DevWorkspaceTemplateSpec{
						DevWorkspaceTemplateSpecContent: v1alpha2.DevWorkspaceTemplateSpecContent{
							Components: []v1alpha2.Component{
								{
									Name: "other-components",
									ComponentUnion: v1alpha2.ComponentUnion{
										Container: &v1alpha2.ContainerComponent{
											BaseComponent: v1alpha2.BaseComponent{},
										},
									},
								},
								{
									Name: "image-build",
									ComponentUnion: v1alpha2.ComponentUnion{
										Image: &v1alpha2.ImageComponent{
											Image: v1alpha2.Image{
												ImageName: "component-image",
												ImageUnion: v1alpha2.ImageUnion{
													Dockerfile: &v1alpha2.DockerfileImage{
														DockerfileSrc: v1alpha2.DockerfileSrc{
															Uri: "https://raw.githubusercontent.com/devfile-samples/devfile-sample-java-springboot-basic/main/docker/Dockerfile",
														},
													},
												},
											},
										},
									},
								},
							},
						},
					},
				},
			},
			wantErr: false,
		},
		{
			name: "devfile.yaml with no local dockerfile URI reference",
			devfile: &v2.DevfileV2{
				Devfile: v1alpha2.Devfile{
					DevfileHeader: devfile.DevfileHeader{
						SchemaVersion: string(data.APISchemaVersion220),
						Metadata: devfile.DevfileMetadata{
							Name: "SomeDevfile",
						},
					},
					DevWorkspaceTemplateSpec: v1alpha2.DevWorkspaceTemplateSpec{
						DevWorkspaceTemplateSpecContent: v1alpha2.DevWorkspaceTemplateSpecContent{
							Components: []v1alpha2.Component{
								{
									Name: "other-components",
									ComponentUnion: v1alpha2.ComponentUnion{
										Container: &v1alpha2.ContainerComponent{
											BaseComponent: v1alpha2.BaseComponent{},
										},
									},
								},
								{
									Name: "another-component",
									ComponentUnion: v1alpha2.ComponentUnion{
										Container: &v1alpha2.ContainerComponent{
											BaseComponent: v1alpha2.BaseComponent{},
										},
									},
								},
							},
						},
					},
				},
			},
			dockerfileURL: "https://raw.githubusercontent.com/devfile-samples/devfile-sample-java-springboot-basic/main/docker/Dockerfile",
			wantDevfile: &v2.DevfileV2{
				Devfile: v1alpha2.Devfile{
					DevfileHeader: devfile.DevfileHeader{
						SchemaVersion: string(data.APISchemaVersion220),
						Metadata: devfile.DevfileMetadata{
							Name: "SomeDevfile",
						},
					},
					DevWorkspaceTemplateSpec: v1alpha2.DevWorkspaceTemplateSpec{
						DevWorkspaceTemplateSpecContent: v1alpha2.DevWorkspaceTemplateSpecContent{
							Components: []v1alpha2.Component{
								{
									Name: "other-components",
									ComponentUnion: v1alpha2.ComponentUnion{
										Container: &v1alpha2.ContainerComponent{
											BaseComponent: v1alpha2.BaseComponent{},
										},
									},
								},
								{
									Name: "another-component",
									ComponentUnion: v1alpha2.ComponentUnion{
										Container: &v1alpha2.ContainerComponent{
											BaseComponent: v1alpha2.BaseComponent{},
										},
									},
								},
							},
						},
					},
				},
			},
			wantErr: false,
		},
		{
			name: "devfile.yaml with invalid components, should return err",
			devfile: &v2.DevfileV2{
				Devfile: v1alpha2.Devfile{
					DevWorkspaceTemplateSpec: v1alpha2.DevWorkspaceTemplateSpec{
						DevWorkspaceTemplateSpecContent: v1alpha2.DevWorkspaceTemplateSpecContent{
							Components: []v1alpha2.Component{
								{
									ComponentUnion: v1alpha2.ComponentUnion{
										ComponentType: "bad-component",
									},
								},
							},
						},
					},
				},
			},
			dockerfileURL: "https://raw.githubusercontent.com/devfile-samples/devfile-sample-java-springboot-basic/main/docker/Dockerfile",
			wantErr:       true,
		},
	}

	for _, tt := range tests {
		t.Run(tt.name, func(t *testing.T) {
			devfile, err := UpdateLocalDockerfileURItoAbsolute(tt.devfile, tt.dockerfileURL)
			if (err != nil) != tt.wantErr {
				t.Errorf("TestUpdateLocalDockerfileURItoAbsolute() unexpected error: %v", err)
			}

			if !tt.wantErr && !reflect.DeepEqual(devfile, tt.wantDevfile) {
				t.Errorf("devfile content did not match, got %v, wanted %v", devfile, tt.wantDevfile)
			}
		})
	}
}<|MERGE_RESOLUTION|>--- conflicted
+++ resolved
@@ -447,122 +447,6 @@
 	}
 }
 
-<<<<<<< HEAD
-=======
-func TestScanRepo(t *testing.T) {
-
-	var logger logr.Logger
-	var alizerClient AlizerClient // Use actual client because this is a huge wrapper function and mocking so many possibilities is pretty tedious when everything is changing frequently
-
-	tests := []struct {
-		name                         string
-		clonePath                    string
-		repo                         string
-		revision                     string
-		token                        string
-		wantErr                      bool
-		expectedDevfileContext       []string
-		expectedDevfileURLContextMap map[string]string
-		expectedDockerfileContextMap map[string]string
-	}{
-		{
-			name:                   "Should return 2 devfile contexts, and 2 devfileURLs as this is a multi comp devfile",
-			clonePath:              "/tmp/testclone",
-			repo:                   "https://github.com/maysunfaisal/multi-components-deep",
-			expectedDevfileContext: []string{"python", "devfile-sample-java-springboot-basic"},
-			expectedDevfileURLContextMap: map[string]string{
-				"devfile-sample-java-springboot-basic": "https://raw.githubusercontent.com/maysunfaisal/multi-components-deep/main/devfile-sample-java-springboot-basic/.devfile/.devfile.yaml",
-				"python":                               "https://raw.githubusercontent.com/devfile-samples/devfile-sample-python-basic/main/devfile.yaml",
-			},
-			expectedDockerfileContextMap: map[string]string{
-				"devfile-sample-java-springboot-basic": "devfile-sample-java-springboot-basic/docker/Dockerfile",
-				"python":                               "https://raw.githubusercontent.com/devfile-samples/devfile-sample-python-basic/main/docker/Dockerfile"},
-		},
-		{
-			name:                   "Should return 2 devfile contexts, and 2 devfileURLs as this is a multi comp devfile - with revision specified",
-			clonePath:              "/tmp/testclone",
-			repo:                   "https://github.com/maysunfaisal/multi-components-deep",
-			revision:               "2a7b64d94453746579ae0898e44bcdd3d8575167",
-			expectedDevfileContext: []string{"python", "devfile-sample-java-springboot-basic"},
-			expectedDevfileURLContextMap: map[string]string{
-				"devfile-sample-java-springboot-basic": "https://raw.githubusercontent.com/maysunfaisal/multi-components-deep/main/devfile-sample-java-springboot-basic/.devfile/.devfile.yaml",
-				"python":                               "https://raw.githubusercontent.com/devfile-samples/devfile-sample-python-basic/main/devfile.yaml",
-			},
-			expectedDockerfileContextMap: map[string]string{
-				"devfile-sample-java-springboot-basic": "devfile-sample-java-springboot-basic/docker/Dockerfile",
-				"python":                               "https://raw.githubusercontent.com/devfile-samples/devfile-sample-python-basic/main/docker/Dockerfile"},
-		},
-		{
-			name:                   "Should return 4 devfiles, 5 devfile url and 5 dockerfile uri as this is a multi comp devfile",
-			clonePath:              "/tmp/testclone",
-			repo:                   "https://github.com/maysunfaisal/multi-components-dockerfile",
-			expectedDevfileContext: []string{"devfile-sample-java-springboot-basic", "devfile-sample-nodejs-basic", "devfile-sample-python-basic", "python-src-none"},
-			expectedDevfileURLContextMap: map[string]string{
-				"devfile-sample-java-springboot-basic": "https://raw.githubusercontent.com/maysunfaisal/multi-components-dockerfile/main/devfile-sample-java-springboot-basic/.devfile/.devfile.yaml",
-				"devfile-sample-nodejs-basic":          "https://raw.githubusercontent.com/maysunfaisal/multi-components-dockerfile/main/devfile-sample-nodejs-basic/devfile.yaml",
-				"devfile-sample-python-basic":          "https://raw.githubusercontent.com/maysunfaisal/multi-components-dockerfile/main/devfile-sample-python-basic/.devfile.yaml",
-				"python-src-none":                      "https://raw.githubusercontent.com/devfile-samples/devfile-sample-python-basic/main/devfile.yaml",
-				"python-src-docker":                    "https://raw.githubusercontent.com/devfile-samples/devfile-sample-python-basic/main/devfile.yaml",
-			},
-			expectedDockerfileContextMap: map[string]string{
-				"python-src-docker":                    "python-src-docker/Dockerfile",
-				"devfile-sample-nodejs-basic":          "https://raw.githubusercontent.com/nodeshift-starters/devfile-sample/main/Dockerfile",
-				"devfile-sample-java-springboot-basic": "devfile-sample-java-springboot-basic/docker/Dockerfile",
-				"python-src-none":                      "https://raw.githubusercontent.com/devfile-samples/devfile-sample-python-basic/main/docker/Dockerfile",
-				"devfile-sample-python-basic":          "https://raw.githubusercontent.com/maysunfaisal/multi-components-dockerfile/main/devfile-sample-python-basic/Dockerfile"},
-		},
-	}
-
-	for _, tt := range tests {
-		t.Run(tt.name, func(t *testing.T) {
-			logger = ctrl.Log.WithName("TestScanRepo")
-			err := util.CloneRepo(tt.clonePath, tt.repo, tt.revision, tt.token)
-			source := appstudiov1alpha1.GitSource{
-				URL: tt.repo,
-			}
-			if err != nil {
-				t.Errorf("got unexpected error %v", err)
-			} else {
-				devfileMap, devfileURLMap, dockerfileMap, err := ScanRepo(logger, alizerClient, tt.clonePath, DevfileStageRegistryEndpoint, source)
-				if tt.wantErr && (err == nil) {
-					t.Error("wanted error but got nil")
-				} else if !tt.wantErr && err != nil {
-					t.Errorf("got unexpected error %v", err)
-				} else {
-					for actualContext := range devfileMap {
-						matched := false
-						for _, expectedContext := range tt.expectedDevfileContext {
-							if expectedContext == actualContext {
-								matched = true
-								break
-							}
-						}
-
-						if !matched {
-							t.Errorf("found devfile at context %v but expected none", actualContext)
-						}
-					}
-
-					for actualContext := range devfileURLMap {
-						if devfileURLMap[actualContext] != tt.expectedDevfileURLContextMap[actualContext] {
-							t.Errorf("expected devfile URL %v but got %v", tt.expectedDevfileURLContextMap[actualContext], devfileURLMap[actualContext])
-						}
-
-					}
-
-					for actualContext := range dockerfileMap {
-						if tt.expectedDockerfileContextMap[actualContext] != dockerfileMap[actualContext] {
-							t.Errorf("found dockerfile uri at context %v:%v but expected %v", actualContext, dockerfileMap[actualContext], tt.expectedDockerfileContextMap[actualContext])
-						}
-					}
-				}
-			}
-			os.RemoveAll(tt.clonePath)
-		})
-	}
-}
-
->>>>>>> 2e3e47ea
 func TestGetRouteFromEndpoint(t *testing.T) {
 
 	var (
