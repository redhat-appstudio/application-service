--- conflicted
+++ resolved
@@ -511,54 +511,10 @@
 				"nodejs": "https://raw.githubusercontent.com/nodeshift-starters/devfile-sample/main/devfile.yaml",
 			},
 			expectedDockerfileContextMap: map[string]string{
-<<<<<<< HEAD
-				"devfile-sample-java-springboot-basic": "devfile-sample-java-springboot-basic/docker/Dockerfile",
-				"python":                               "https://raw.githubusercontent.com/devfile-samples/devfile-sample-python-basic/main/docker/Dockerfile"},
-		},
-		{
-			name:                   "Should return 2 devfile contexts, and 2 devfileURLs as this is a multi comp devfile - with revision specified",
-			clonePath:              "/tmp/testclone",
-			repo:                   "https://github.com/maysunfaisal/multi-components-deep",
-			revision:               "34494f3d53dda0ca75b9e3fa6f6ec290177a20b3",
-			expectedDevfileContext: []string{"python", "devfile-sample-java-springboot-basic"},
-			expectedDevfileURLContextMap: map[string]string{
-				"devfile-sample-java-springboot-basic": "https://raw.githubusercontent.com/maysunfaisal/multi-components-deep/main/devfile-sample-java-springboot-basic/.devfile/.devfile.yaml",
-				"python":                               "https://raw.githubusercontent.com/devfile-samples/devfile-sample-python-basic/main/devfile.yaml",
-			},
-			expectedDockerfileContextMap: map[string]string{
-				"devfile-sample-java-springboot-basic": "devfile-sample-java-springboot-basic/docker/Dockerfile",
-				"python":                               "https://raw.githubusercontent.com/devfile-samples/devfile-sample-python-basic/main/docker/Dockerfile"},
-		},
-		{
-			name:                   "Should return 2 devfile contexts, and 2 devfileURLs with multi-component but no outerloop definition",
-			clonePath:              "/tmp/testclone",
-			repo:                   "https://github.com/yangcao77/multi-components-with-no-kubecomps",
-			expectedDevfileContext: []string{"python", "devfile-sample-java-springboot-basic"},
-			expectedDevfileURLContextMap: map[string]string{
-				"devfile-sample-java-springboot-basic": "https://raw.githubusercontent.com/devfile-samples/devfile-sample-java-springboot-basic/main/devfile.yaml",
-				"python":                               "https://raw.githubusercontent.com/devfile-samples/devfile-sample-python-basic/main/devfile.yaml",
-			},
-			expectedDockerfileContextMap: map[string]string{
-				"devfile-sample-java-springboot-basic": "https://raw.githubusercontent.com/devfile-samples/devfile-sample-java-springboot-basic/main/docker/Dockerfile",
-				"python":                               "https://raw.githubusercontent.com/devfile-samples/devfile-sample-python-basic/main/docker/Dockerfile"},
-		},
-		{
-			name:                   "Should return 4 devfiles, 5 devfile url and 5 dockerfile uri as this is a multi comp devfile",
-			clonePath:              "/tmp/testclone",
-			repo:                   "https://github.com/maysunfaisal/multi-components-dockerfile",
-			expectedDevfileContext: []string{"devfile-sample-java-springboot-basic", "devfile-sample-nodejs-basic", "devfile-sample-python-basic", "python-src-none"},
-			expectedDevfileURLContextMap: map[string]string{
-				"devfile-sample-java-springboot-basic": "https://raw.githubusercontent.com/maysunfaisal/multi-components-dockerfile/main/devfile-sample-java-springboot-basic/.devfile/.devfile.yaml",
-				"devfile-sample-nodejs-basic":          "https://raw.githubusercontent.com/nodeshift-starters/devfile-sample/main/devfile.yaml",
-				"devfile-sample-python-basic":          "https://raw.githubusercontent.com/maysunfaisal/multi-components-dockerfile/main/devfile-sample-python-basic/.devfile.yaml",
-				"python-src-none":                      "https://raw.githubusercontent.com/devfile-samples/devfile-sample-python-basic/main/devfile.yaml",
-				"python-src-docker":                    "https://raw.githubusercontent.com/devfile-samples/devfile-sample-python-basic/main/devfile.yaml",
-=======
 				"nodejs": "https://raw.githubusercontent.com/nodeshift-starters/devfile-sample/main/Dockerfile",
 			},
 			expectedPortsMap: map[string][]int{
 				"nodejs": {8080},
->>>>>>> b4909907
 			},
 		},
 	}
