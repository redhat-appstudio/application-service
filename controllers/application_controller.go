--- conflicted
+++ resolved
@@ -70,16 +70,7 @@
 // For more details, check Reconcile and its Result here:
 // - https://pkg.go.dev/sigs.k8s.io/controller-runtime@v0.9.2/pkg/reconcile
 func (r *ApplicationReconciler) Reconcile(ctx context.Context, req ctrl.Request) (ctrl.Result, error) {
-<<<<<<< HEAD
 	log := r.Log.WithValues("kind", "Application").WithValues("resource", req.NamespacedName.Name).WithValues("namespace", req.NamespacedName.Namespace)
-
-	// if we're running on kcp, we need to include workspace in context
-	if req.ClusterName != "" {
-		ctx = logicalcluster.WithCluster(ctx, logicalcluster.New(req.ClusterName))
-	}
-=======
-	log := r.Log.WithValues(applicationName, req.NamespacedName)
->>>>>>> 37cd21cb
 
 	// Get the Application resource
 	var application appstudiov1alpha1.Application
@@ -246,29 +237,17 @@
 	return ctrl.NewControllerManagedBy(mgr).
 		For(&appstudiov1alpha1.Application{}).WithEventFilter(predicate.Funcs{
 		CreateFunc: func(e event.CreateEvent) bool {
-<<<<<<< HEAD
 			log := log.WithValues("namespace", e.Object.GetNamespace())
-=======
-			log := log.WithValues("Namespace", e.Object.GetNamespace())
->>>>>>> 37cd21cb
 			logutil.LogAPIResourceChangeEvent(log, e.Object.GetName(), "Application", logutil.ResourceCreate, nil)
 			return true
 		},
 		UpdateFunc: func(e event.UpdateEvent) bool {
-<<<<<<< HEAD
 			log := log.WithValues("namespace", e.ObjectNew.GetNamespace())
-=======
-			log := log.WithValues("Namespace", e.ObjectNew.GetNamespace())
->>>>>>> 37cd21cb
 			logutil.LogAPIResourceChangeEvent(log, e.ObjectNew.GetName(), "Application", logutil.ResourceUpdate, nil)
 			return true
 		},
 		DeleteFunc: func(e event.DeleteEvent) bool {
-<<<<<<< HEAD
 			log := log.WithValues("namespace", e.Object.GetNamespace())
-=======
-			log := log.WithValues("Namespace", e.Object.GetNamespace())
->>>>>>> 37cd21cb
 			logutil.LogAPIResourceChangeEvent(log, e.Object.GetName(), "Application", logutil.ResourceDelete, nil)
 			return false
 		},
