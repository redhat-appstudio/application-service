--- conflicted
+++ resolved
@@ -1221,11 +1221,7 @@
 
 			// Make sure that the proper error condition is set
 			Expect(createdHasCompDetectionQuery.Status.Conditions[1].Status).Should(Equal(metav1.ConditionFalse))
-<<<<<<< HEAD
-			Expect(createdHasCompDetectionQuery.Status.Conditions[1].Message).Should(ContainSubstring("ComponentDetectionQuery failed: internal error: failed to decode devfile json: json: cannot unmarshal string into Go value of type map[string]"))
-=======
-			Expect(createdHasCompDetectionQuery.Status.Conditions[1].Message).Should(ContainSubstring("failed to decode devfile json: json: cannot unmarshal string into Go value of type map[string]"))
->>>>>>> ab24f58d
+			Expect(createdHasCompDetectionQuery.Status.Conditions[1].Message).Should(ContainSubstring("internal error: failed to decode devfile json: json: cannot unmarshal string into Go value of type map[string]"))
 			// Delete the specified Detection Query resource
 			deleteCompDetQueryCR(hasCompDetQueryLookupKey)
 		})
