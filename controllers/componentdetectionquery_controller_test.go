/*
Copyright 2021 Red Hat, Inc.

Licensed under the Apache License, Version 2.0 (the "License");
you may not use this file except in compliance with the License.
You may obtain a copy of the License at

    http://www.apache.org/licenses/LICENSE-2.0

Unless required by applicable law or agreed to in writing, software
distributed under the License is distributed on an "AS IS" BASIS,
WITHOUT WARRANTIES OR CONDITIONS OF ANY KIND, either express or implied.
See the License for the specific language governing permissions and
limitations under the License.
*/

package controllers

import (
	"context"

	. "github.com/onsi/ginkgo"
	. "github.com/onsi/gomega"
	appstudiov1alpha1 "github.com/redhat-appstudio/application-service/api/v1alpha1"

	corev1 "k8s.io/api/core/v1"
	metav1 "k8s.io/apimachinery/pkg/apis/meta/v1"
	"k8s.io/apimachinery/pkg/types"
	//+kubebuilder:scaffold:imports
)

var _ = Describe("Component Detection Query controller", func() {

	// Define utility constants for object names and testing timeouts/durations and intervals.
	const (
		HASAppName      = "test-application"
		HASCompName     = "test-component"
		HASCompDetQuery = "test-componentdetectionquery"
		HASNamespace    = "default"
		DisplayName     = "petclinic"
		Description     = "Simple petclinic app"
		ComponentName   = "backend"
		SampleRepoLink  = "https://github.com/devfile-samples/devfile-sample-java-springboot-basic"
	)

	Context("Create Component Detection Query with URL set", func() {
		It("Should successfully detect a devfile", func() {
			ctx := context.Background()

			queryName := HASCompDetQuery + "1"

			hasCompDetectionQuery := &appstudiov1alpha1.ComponentDetectionQuery{
				TypeMeta: metav1.TypeMeta{
					APIVersion: "appstudio.redhat.com/v1alpha1",
					Kind:       "ComponentDetectionQuery",
				},
				ObjectMeta: metav1.ObjectMeta{
					Name:      queryName,
					Namespace: HASNamespace,
				},
				Spec: appstudiov1alpha1.ComponentDetectionQuerySpec{
					GitSource: appstudiov1alpha1.GitSource{
						URL: SampleRepoLink,
					},
				},
			}

			Expect(k8sClient.Create(ctx, hasCompDetectionQuery)).Should(Succeed())

			// Look up the has app resource that was created.
			// num(conditions) may still be < 1 on the first try, so retry until at least _some_ condition is set
			hasCompDetQueryLookupKey := types.NamespacedName{Name: queryName, Namespace: HASNamespace}
			createdHasCompDetectionQuery := &appstudiov1alpha1.ComponentDetectionQuery{}
			Eventually(func() bool {
				k8sClient.Get(context.Background(), hasCompDetQueryLookupKey, createdHasCompDetectionQuery)
				return len(createdHasCompDetectionQuery.Status.Conditions) > 0
			}, timeout, interval).Should(BeTrue())

			// Make sure the a devfile is detected
			Expect(len(createdHasCompDetectionQuery.Status.ComponentDetected)).Should(Equal(1))

			for devfileName, devfileDesc := range createdHasCompDetectionQuery.Status.ComponentDetected {
				Expect(devfileName).Should(ContainSubstring("spring"))
				Expect(devfileDesc.ComponentStub.Context).Should(ContainSubstring("./"))
			}

			// Delete the specified Detection Query resource
			deleteCompDetQueryCR(hasCompDetQueryLookupKey)
		})
	})

	Context("Create Component Detection Query with devfileURL set", func() {
		It("Should successfully get a devfile", func() {
			ctx := context.Background()

			queryName := HASCompDetQuery + "2"

			hasCompDetectionQuery := &appstudiov1alpha1.ComponentDetectionQuery{
				TypeMeta: metav1.TypeMeta{
					APIVersion: "appstudio.redhat.com/v1alpha1",
					Kind:       "ComponentDetectionQuery",
				},
				ObjectMeta: metav1.ObjectMeta{
					Name:      queryName,
					Namespace: HASNamespace,
				},
				Spec: appstudiov1alpha1.ComponentDetectionQuerySpec{
					GitSource: appstudiov1alpha1.GitSource{
						URL:        SampleRepoLink,
						DevfileURL: "https://raw.githubusercontent.com/devfile-samples/devfile-sample-java-springboot-basic/main/devfile.yaml",
					},
				},
			}

			Expect(k8sClient.Create(ctx, hasCompDetectionQuery)).Should(Succeed())

			// Look up the has app resource that was created.
			// num(conditions) may still be < 1 on the first try, so retry until at least _some_ condition is set
			hasCompDetQueryLookupKey := types.NamespacedName{Name: queryName, Namespace: HASNamespace}
			createdHasCompDetectionQuery := &appstudiov1alpha1.ComponentDetectionQuery{}
			Eventually(func() bool {
				k8sClient.Get(context.Background(), hasCompDetQueryLookupKey, createdHasCompDetectionQuery)
				return len(createdHasCompDetectionQuery.Status.Conditions) > 0
			}, timeout, interval).Should(BeTrue())

			// Make sure the a devfile is detected
			Expect(len(createdHasCompDetectionQuery.Status.ComponentDetected)).Should(Equal(1))

			for devfileName, devfileDesc := range createdHasCompDetectionQuery.Status.ComponentDetected {
				Expect(devfileName).Should(ContainSubstring("spring"))
				Expect(devfileDesc.ComponentStub.Context).Should(ContainSubstring("./"))
			}

			// Delete the specified Detection Query resource
			deleteCompDetQueryCR(hasCompDetQueryLookupKey)
		})
	})

	Context("Create Component Detection Query with devfileURL and isMultiComponent set", func() {
		It("Should err out", func() {
			ctx := context.Background()

			queryName := HASCompDetQuery + "3"

			hasCompDetectionQuery := &appstudiov1alpha1.ComponentDetectionQuery{
				TypeMeta: metav1.TypeMeta{
					APIVersion: "appstudio.redhat.com/v1alpha1",
					Kind:       "ComponentDetectionQuery",
				},
				ObjectMeta: metav1.ObjectMeta{
					Name:      queryName,
					Namespace: HASNamespace,
				},
				Spec: appstudiov1alpha1.ComponentDetectionQuerySpec{
					IsMultiComponent: true,
					GitSource: appstudiov1alpha1.GitSource{
						URL:        SampleRepoLink,
						DevfileURL: "https://raw.githubusercontent.com/devfile-samples/devfile-sample-java-springboot-basic/main/devfile.yaml",
					},
				},
			}

			Expect(k8sClient.Create(ctx, hasCompDetectionQuery)).Should(Succeed())

			// Look up the has app resource that was created.
			// num(conditions) may still be < 1 on the first try, so retry until at least _some_ condition is set
			hasCompDetQueryLookupKey := types.NamespacedName{Name: queryName, Namespace: HASNamespace}
			createdHasCompDetectionQuery := &appstudiov1alpha1.ComponentDetectionQuery{}
			Eventually(func() bool {
				k8sClient.Get(context.Background(), hasCompDetQueryLookupKey, createdHasCompDetectionQuery)
				return len(createdHasCompDetectionQuery.Status.Conditions) > 0
			}, timeout, interval).Should(BeTrue())

			// Make sure the right err is set
			Expect(createdHasCompDetectionQuery.Status.Conditions[0].Message).Should(ContainSubstring("cannot set IsMultiComponent"))

			// Delete the specified Detection Query resource
			deleteCompDetQueryCR(hasCompDetQueryLookupKey)
		})
	})

	Context("Create Component Detection Query with multi comp repo", func() {
		It("Should successfully get the devfiles", func() {
			ctx := context.Background()

			queryName := HASCompDetQuery + "4"

			hasCompDetectionQuery := &appstudiov1alpha1.ComponentDetectionQuery{
				TypeMeta: metav1.TypeMeta{
					APIVersion: "appstudio.redhat.com/v1alpha1",
					Kind:       "ComponentDetectionQuery",
				},
				ObjectMeta: metav1.ObjectMeta{
					Name:      queryName,
					Namespace: HASNamespace,
				},
				Spec: appstudiov1alpha1.ComponentDetectionQuerySpec{
					IsMultiComponent: true,
					GitSource: appstudiov1alpha1.GitSource{
						URL: "https://github.com/maysunfaisal/multi-components",
					},
				},
			}

			Expect(k8sClient.Create(ctx, hasCompDetectionQuery)).Should(Succeed())

			// Look up the has app resource that was created.
			// num(conditions) may still be < 1 on the first try, so retry until at least _some_ condition is set
			hasCompDetQueryLookupKey := types.NamespacedName{Name: queryName, Namespace: HASNamespace}
			createdHasCompDetectionQuery := &appstudiov1alpha1.ComponentDetectionQuery{}
			Eventually(func() bool {
				k8sClient.Get(context.Background(), hasCompDetQueryLookupKey, createdHasCompDetectionQuery)
				return len(createdHasCompDetectionQuery.Status.Conditions) > 0
			}, timeout, interval).Should(BeTrue())

			// Make sure the a devfile is detected
			Expect(len(createdHasCompDetectionQuery.Status.ComponentDetected)).Should(Equal(2))

			for devfileName, devfileDesc := range createdHasCompDetectionQuery.Status.ComponentDetected {
				Expect(devfileName).Should(BeElementOf([]string{"java-springboot", "python"}))
				Expect(devfileDesc.ComponentStub.Context).Should(BeElementOf([]string{"devfile-sample-java-springboot-basic", "devfile-sample-python-basic"}))
			}

			// Delete the specified Detection Query resource
			deleteCompDetQueryCR(hasCompDetQueryLookupKey)
		})
	})

	Context("Create Component Detection Query with multi comp repo that has no devfile", func() {
		It("Should err out", func() {
			ctx := context.Background()

			queryName := HASCompDetQuery + "5"

			hasCompDetectionQuery := &appstudiov1alpha1.ComponentDetectionQuery{
				TypeMeta: metav1.TypeMeta{
					APIVersion: "appstudio.redhat.com/v1alpha1",
					Kind:       "ComponentDetectionQuery",
				},
				ObjectMeta: metav1.ObjectMeta{
					Name:      queryName,
					Namespace: HASNamespace,
				},
				Spec: appstudiov1alpha1.ComponentDetectionQuerySpec{
					IsMultiComponent: true,
					GitSource: appstudiov1alpha1.GitSource{
						URL: "https://github.com/octocat/Hello-World",
					},
				},
			}

			Expect(k8sClient.Create(ctx, hasCompDetectionQuery)).Should(Succeed())

			// Look up the has app resource that was created.
			// num(conditions) may still be < 1 on the first try, so retry until at least _some_ condition is set
			hasCompDetQueryLookupKey := types.NamespacedName{Name: queryName, Namespace: HASNamespace}
			createdHasCompDetectionQuery := &appstudiov1alpha1.ComponentDetectionQuery{}
			Eventually(func() bool {
				k8sClient.Get(context.Background(), hasCompDetQueryLookupKey, createdHasCompDetectionQuery)
				return len(createdHasCompDetectionQuery.Status.Conditions) > 0
			}, timeout, interval).Should(BeTrue())

			// Make sure the right err is set
			Expect(createdHasCompDetectionQuery.Status.Conditions[0].Message).Should(ContainSubstring("unable to find any devfile"))

			// Delete the specified Detection Query resource
			deleteCompDetQueryCR(hasCompDetQueryLookupKey)
		})
	})

	Context("Create Component Detection Query with repo that has no devfile", func() {
		It("Should err out", func() {
			ctx := context.Background()

			queryName := HASCompDetQuery + "6"

			hasCompDetectionQuery := &appstudiov1alpha1.ComponentDetectionQuery{
				TypeMeta: metav1.TypeMeta{
					APIVersion: "appstudio.redhat.com/v1alpha1",
					Kind:       "ComponentDetectionQuery",
				},
				ObjectMeta: metav1.ObjectMeta{
					Name:      queryName,
					Namespace: HASNamespace,
				},
				Spec: appstudiov1alpha1.ComponentDetectionQuerySpec{
					GitSource: appstudiov1alpha1.GitSource{
						URL: "https://github.com/octocat/Hello-World",
					},
				},
			}

			Expect(k8sClient.Create(ctx, hasCompDetectionQuery)).Should(Succeed())

			// Look up the has app resource that was created.
			// num(conditions) may still be < 1 on the first try, so retry until at least _some_ condition is set
			hasCompDetQueryLookupKey := types.NamespacedName{Name: queryName, Namespace: HASNamespace}
			createdHasCompDetectionQuery := &appstudiov1alpha1.ComponentDetectionQuery{}
			Eventually(func() bool {
				k8sClient.Get(context.Background(), hasCompDetQueryLookupKey, createdHasCompDetectionQuery)
				return len(createdHasCompDetectionQuery.Status.Conditions) > 0
			}, timeout, interval).Should(BeTrue())

			// Make sure the right err is set
			Expect(createdHasCompDetectionQuery.Status.Conditions[0].Message).Should(ContainSubstring("unable to find any devfiles"))

			// Delete the specified Detection Query resource
			deleteCompDetQueryCR(hasCompDetQueryLookupKey)
		})
	})

	Context("Create Component Detection Query with Devfile URL that does not exist", func() {
		It("Should err out", func() {
			ctx := context.Background()

			queryName := HASCompDetQuery + "5"

			hasCompDetectionQuery := &appstudiov1alpha1.ComponentDetectionQuery{
				TypeMeta: metav1.TypeMeta{
					APIVersion: "appstudio.redhat.com/v1alpha1",
					Kind:       "ComponentDetectionQuery",
				},
				ObjectMeta: metav1.ObjectMeta{
					Name:      queryName,
					Namespace: HASNamespace,
				},
				Spec: appstudiov1alpha1.ComponentDetectionQuerySpec{
					GitSource: appstudiov1alpha1.GitSource{
						URL:        "https://github.com/octocat/Hello-World",
						DevfileURL: "https://registry.devfile.io/devfiles/fake",
					},
				},
			}

			Expect(k8sClient.Create(ctx, hasCompDetectionQuery)).Should(Succeed())

			// Look up the has app resource that was created.
			// num(conditions) may still be < 1 on the first try, so retry until at least _some_ condition is set
			hasCompDetQueryLookupKey := types.NamespacedName{Name: queryName, Namespace: HASNamespace}
			createdHasCompDetectionQuery := &appstudiov1alpha1.ComponentDetectionQuery{}
			Eventually(func() bool {
				k8sClient.Get(context.Background(), hasCompDetQueryLookupKey, createdHasCompDetectionQuery)
				return len(createdHasCompDetectionQuery.Status.Conditions) > 0
			}, timeout, interval).Should(BeTrue())

			// Make sure the right err is set
			Expect(createdHasCompDetectionQuery.Status.Conditions[0].Message).Should(ContainSubstring("unable to GET from https://registry.devfile.io/devfiles/fake"))

			// Delete the specified Detection Query resource
			deleteCompDetQueryCR(hasCompDetQueryLookupKey)
		})
	})

	Context("Create Component Detection Query with invalid Git URL", func() {
		It("Should err out", func() {
			ctx := context.Background()

			queryName := HASCompDetQuery + "6"

			hasCompDetectionQuery := &appstudiov1alpha1.ComponentDetectionQuery{
				TypeMeta: metav1.TypeMeta{
					APIVersion: "appstudio.redhat.com/v1alpha1",
					Kind:       "ComponentDetectionQuery",
				},
				ObjectMeta: metav1.ObjectMeta{
					Name:      queryName,
					Namespace: HASNamespace,
				},
				Spec: appstudiov1alpha1.ComponentDetectionQuerySpec{
					GitSource: appstudiov1alpha1.GitSource{
						URL: "https://github.com/redhat-appstudio-appdata/!@#$%U%I$F    DFDN##",
					},
				},
			}

			Expect(k8sClient.Create(ctx, hasCompDetectionQuery)).Should(Succeed())

			// Look up the has app resource that was created.
			// num(conditions) may still be < 1 on the first try, so retry until at least _some_ condition is set
			hasCompDetQueryLookupKey := types.NamespacedName{Name: queryName, Namespace: HASNamespace}
			createdHasCompDetectionQuery := &appstudiov1alpha1.ComponentDetectionQuery{}
			Eventually(func() bool {
				k8sClient.Get(context.Background(), hasCompDetQueryLookupKey, createdHasCompDetectionQuery)
				return len(createdHasCompDetectionQuery.Status.Conditions) > 0
			}, timeout, interval).Should(BeTrue())

			// Make sure the right err is set
			Expect(createdHasCompDetectionQuery.Status.Conditions[0].Message).Should(ContainSubstring("parse \"https://github.com/redhat-appstudio-appdata/!@#$%U%I$F    DFDN##\": invalid URL escape \"%U%\""))

			// Delete the specified Detection Query resource
			deleteCompDetQueryCR(hasCompDetQueryLookupKey)
		})
	})

	Context("Create Component Detection Query with private multicomponent Github repo", func() {
		It("Should err out due to authentication required error", func() {
			ctx := context.Background()

			queryName := HASCompDetQuery + "7"

			hasCompDetectionQuery := &appstudiov1alpha1.ComponentDetectionQuery{
				TypeMeta: metav1.TypeMeta{
					APIVersion: "appstudio.redhat.com/v1alpha1",
					Kind:       "ComponentDetectionQuery",
				},
				ObjectMeta: metav1.ObjectMeta{
					Name:      queryName,
					Namespace: HASNamespace,
				},
				Spec: appstudiov1alpha1.ComponentDetectionQuerySpec{
					IsMultiComponent: true,
					GitSource: appstudiov1alpha1.GitSource{
						URL: "https://github.com/johnmcollier/private-repo-test",
					},
				},
			}

			Expect(k8sClient.Create(ctx, hasCompDetectionQuery)).Should(Succeed())

			// Look up the has app resource that was created.
			// num(conditions) may still be < 1 on the first try, so retry until at least _some_ condition is set
			hasCompDetQueryLookupKey := types.NamespacedName{Name: queryName, Namespace: HASNamespace}
			createdHasCompDetectionQuery := &appstudiov1alpha1.ComponentDetectionQuery{}
			Eventually(func() bool {
				k8sClient.Get(context.Background(), hasCompDetQueryLookupKey, createdHasCompDetectionQuery)
				return len(createdHasCompDetectionQuery.Status.Conditions) > 0
			}, timeout, interval).Should(BeTrue())

			// Make sure the right err is set
			Expect(createdHasCompDetectionQuery.Status.Conditions[0].Message).Should(ContainSubstring("authentication required"))

			// Delete the specified Detection Query resource
			deleteCompDetQueryCR(hasCompDetQueryLookupKey)
		})
	})

<<<<<<< HEAD
	// Private repo tests
	Context("Create Component Detection Query with private git repo + token", func() {
		It("Should successfully get token and run", func() {
=======
	Context("Create Component Detection Query with URL set to repo with invalid devfile", func() {
		It("Should detect a devfile but return an error", func() {
>>>>>>> dcaf0ab7
			ctx := context.Background()

			queryName := HASCompDetQuery + "8"

<<<<<<< HEAD
			// Create a git secret
			tokenSecret := &corev1.Secret{
				TypeMeta: metav1.TypeMeta{
					Kind: "Secret",
				},
				ObjectMeta: metav1.ObjectMeta{
					Name:      queryName,
					Namespace: HASNamespace,
				},
				StringData: map[string]string{
					"password": "fake-token",
				},
			}

			Expect(k8sClient.Create(ctx, tokenSecret)).Should(Succeed())

			hasCompDetectionQuery := &appstudiov1alpha1.ComponentDetectionQuery{
				TypeMeta: metav1.TypeMeta{
					APIVersion: "appstudio.redhat.com/v1alpha1",
					Kind:       "ComponentDetectionQuery",
				},
				ObjectMeta: metav1.ObjectMeta{
					Name:      queryName,
					Namespace: HASNamespace,
				},
				Spec: appstudiov1alpha1.ComponentDetectionQuerySpec{
					GitSource: appstudiov1alpha1.GitSource{
						URL:    SampleRepoLink,
						Secret: queryName,
					},
				},
			}

			Expect(k8sClient.Create(ctx, hasCompDetectionQuery)).Should(Succeed())

			// Look up the has app resource that was created.
			// num(conditions) may still be < 1 on the first try, so retry until at least _some_ condition is set
			hasCompDetQueryLookupKey := types.NamespacedName{Name: queryName, Namespace: HASNamespace}
			createdHasCompDetectionQuery := &appstudiov1alpha1.ComponentDetectionQuery{}
			Eventually(func() bool {
				k8sClient.Get(context.Background(), hasCompDetQueryLookupKey, createdHasCompDetectionQuery)
				return len(createdHasCompDetectionQuery.Status.Conditions) > 0
			}, timeout, interval).Should(BeTrue())

			// Make sure the a devfile is detected
			Expect(len(createdHasCompDetectionQuery.Status.ComponentDetected)).Should(Equal(1))

			for devfileName, devfileDesc := range createdHasCompDetectionQuery.Status.ComponentDetected {
				Expect(devfileName).Should(ContainSubstring("go"))
				Expect(devfileDesc.ComponentStub.Context).Should(ContainSubstring("./"))
			}

			// Delete the specified Detection Query resource
			deleteCompDetQueryCR(hasCompDetQueryLookupKey)
		})
	})

	Context("Create multi Component Detection Query with private git repo + invalid token", func() {
		It("Should error out due to invalid token", func() {
			ctx := context.Background()

			queryName := HASCompDetQuery + "9"

			// Create a git secret
			tokenSecret := &corev1.Secret{
				TypeMeta: metav1.TypeMeta{
					Kind: "Secret",
				},
				ObjectMeta: metav1.ObjectMeta{
					Name:      queryName,
					Namespace: HASNamespace,
				},
				StringData: map[string]string{
					"password": "fake-token",
				},
			}

			Expect(k8sClient.Create(ctx, tokenSecret)).Should(Succeed())

			hasCompDetectionQuery := &appstudiov1alpha1.ComponentDetectionQuery{
				TypeMeta: metav1.TypeMeta{
					APIVersion: "appstudio.redhat.com/v1alpha1",
					Kind:       "ComponentDetectionQuery",
				},
				ObjectMeta: metav1.ObjectMeta{
					Name:      queryName,
					Namespace: HASNamespace,
				},
				Spec: appstudiov1alpha1.ComponentDetectionQuerySpec{
					IsMultiComponent: true,
					GitSource: appstudiov1alpha1.GitSource{
						URL:    "https://github.com/maysunfaisal/multi-components",
						Secret: queryName,
					},
				},
			}

			Expect(k8sClient.Create(ctx, hasCompDetectionQuery)).Should(Succeed())

			// Look up the has app resource that was created.
			// num(conditions) may still be < 1 on the first try, so retry until at least _some_ condition is set
			hasCompDetQueryLookupKey := types.NamespacedName{Name: queryName, Namespace: HASNamespace}
			createdHasCompDetectionQuery := &appstudiov1alpha1.ComponentDetectionQuery{}
			Eventually(func() bool {
				k8sClient.Get(context.Background(), hasCompDetQueryLookupKey, createdHasCompDetectionQuery)
				return len(createdHasCompDetectionQuery.Status.Conditions) > 0
			}, timeout, interval).Should(BeTrue())

			// Make sure the a devfile is detected
			Expect(createdHasCompDetectionQuery.Status.Conditions[0].Status).Should(Equal(metav1.ConditionFalse))
			Expect(createdHasCompDetectionQuery.Status.Conditions[0].Message).Should(ContainSubstring("ComponentDetectionQuery failed: authentication required"))

			// Delete the specified Detection Query resource
			deleteCompDetQueryCR(hasCompDetQueryLookupKey)
		})
	})

	// Test when an error from the SPI client is returned
	// The Mock SPI client is configured to mock an error response if the repo name contains "test-error-response"
	Context("Create Component Detection Query with invalid token", func() {
		It("Should error out", func() {
			ctx := context.Background()

			queryName := HASCompDetQuery + "10"

			// Create a git secret
			tokenSecret := &corev1.Secret{
				TypeMeta: metav1.TypeMeta{
					Kind: "Secret",
				},
				ObjectMeta: metav1.ObjectMeta{
					Name:      queryName,
					Namespace: HASNamespace,
				},
				StringData: map[string]string{
					"password": "fake-token",
				},
			}

			Expect(k8sClient.Create(ctx, tokenSecret)).Should(Succeed())

			hasCompDetectionQuery := &appstudiov1alpha1.ComponentDetectionQuery{
				TypeMeta: metav1.TypeMeta{
					APIVersion: "appstudio.redhat.com/v1alpha1",
					Kind:       "ComponentDetectionQuery",
				},
				ObjectMeta: metav1.ObjectMeta{
					Name:      queryName,
					Namespace: HASNamespace,
				},
				Spec: appstudiov1alpha1.ComponentDetectionQuerySpec{
					GitSource: appstudiov1alpha1.GitSource{
						URL:    "https://github.com/test-repo/test-error-response",
						Secret: queryName,
					},
				},
			}

			Expect(k8sClient.Create(ctx, hasCompDetectionQuery)).Should(Succeed())

			// Look up the has app resource that was created.
			// num(conditions) may still be < 1 on the first try, so retry until at least _some_ condition is set
			hasCompDetQueryLookupKey := types.NamespacedName{Name: queryName, Namespace: HASNamespace}
			createdHasCompDetectionQuery := &appstudiov1alpha1.ComponentDetectionQuery{}
			Eventually(func() bool {
				k8sClient.Get(context.Background(), hasCompDetQueryLookupKey, createdHasCompDetectionQuery)
				return len(createdHasCompDetectionQuery.Status.Conditions) > 0
			}, timeout, interval).Should(BeTrue())

			// Make sure the a devfile is detected
			Expect(createdHasCompDetectionQuery.Status.Conditions[0].Status).Should(Equal(metav1.ConditionFalse))
			Expect(createdHasCompDetectionQuery.Status.Conditions[0].Message).Should(ContainSubstring("ComponentDetectionQuery failed: unable to find any devfiles in repo https://github.com/test-repo/test-error-response"))

			// Delete the specified Detection Query resource
			deleteCompDetQueryCR(hasCompDetQueryLookupKey)
		})
	})

	Context("Create Component Detection Query with no secret", func() {
		It("Should error out since specified secret does not exist", func() {
			ctx := context.Background()

			queryName := HASCompDetQuery + "11"

=======
>>>>>>> dcaf0ab7
			hasCompDetectionQuery := &appstudiov1alpha1.ComponentDetectionQuery{
				TypeMeta: metav1.TypeMeta{
					APIVersion: "appstudio.redhat.com/v1alpha1",
					Kind:       "ComponentDetectionQuery",
				},
				ObjectMeta: metav1.ObjectMeta{
					Name:      queryName,
					Namespace: HASNamespace,
				},
				Spec: appstudiov1alpha1.ComponentDetectionQuerySpec{
					GitSource: appstudiov1alpha1.GitSource{
<<<<<<< HEAD
						URL:    "https://github.com/test-repo/testrepo",
						Secret: queryName,
=======
						URL: "https://github.com/johnmcollier/test-bad-devfile",
>>>>>>> dcaf0ab7
					},
				},
			}

			Expect(k8sClient.Create(ctx, hasCompDetectionQuery)).Should(Succeed())

			// Look up the has app resource that was created.
			// num(conditions) may still be < 1 on the first try, so retry until at least _some_ condition is set
			hasCompDetQueryLookupKey := types.NamespacedName{Name: queryName, Namespace: HASNamespace}
			createdHasCompDetectionQuery := &appstudiov1alpha1.ComponentDetectionQuery{}
			Eventually(func() bool {
				k8sClient.Get(context.Background(), hasCompDetQueryLookupKey, createdHasCompDetectionQuery)
				return len(createdHasCompDetectionQuery.Status.Conditions) > 0
			}, timeout, interval).Should(BeTrue())

<<<<<<< HEAD
			// Make sure the a devfile is detected
			Expect(createdHasCompDetectionQuery.Status.Conditions[0].Status).Should(Equal(metav1.ConditionFalse))
			Expect(createdHasCompDetectionQuery.Status.Conditions[0].Message).Should(ContainSubstring("ComponentDetectionQuery failed: Secret \"test-componentdetectionquery11\" not found"))

=======
			// Make sure that the proper error condition is set
			Expect(createdHasCompDetectionQuery.Status.Conditions[0].Status).Should(Equal(metav1.ConditionFalse))
			Expect(createdHasCompDetectionQuery.Status.Conditions[0].Message).Should(ContainSubstring("ComponentDetectionQuery failed: failed to decode devfile json: json: cannot unmarshal string into Go value of type map[string]"))
>>>>>>> dcaf0ab7
			// Delete the specified Detection Query resource
			deleteCompDetQueryCR(hasCompDetQueryLookupKey)
		})
	})
})

// deleteCompDetQueryCR deletes the specified Comp Detection Query resource and verifies it was properly deleted
func deleteCompDetQueryCR(hasCompDetectionQueryLookupKey types.NamespacedName) {
	// Delete
	Eventually(func() error {
		f := &appstudiov1alpha1.ComponentDetectionQuery{}
		k8sClient.Get(context.Background(), hasCompDetectionQueryLookupKey, f)
		return k8sClient.Delete(context.Background(), f)
	}, timeout, interval).Should(Succeed())

	// Wait for delete to finish
	Eventually(func() error {
		f := &appstudiov1alpha1.ComponentDetectionQuery{}
		return k8sClient.Get(context.Background(), hasCompDetectionQueryLookupKey, f)
	}, timeout, interval).ShouldNot(Succeed())
}<|MERGE_RESOLUTION|>--- conflicted
+++ resolved
@@ -434,19 +434,13 @@
 		})
 	})
 
-<<<<<<< HEAD
 	// Private repo tests
 	Context("Create Component Detection Query with private git repo + token", func() {
 		It("Should successfully get token and run", func() {
-=======
-	Context("Create Component Detection Query with URL set to repo with invalid devfile", func() {
-		It("Should detect a devfile but return an error", func() {
->>>>>>> dcaf0ab7
 			ctx := context.Background()
 
 			queryName := HASCompDetQuery + "8"
 
-<<<<<<< HEAD
 			// Create a git secret
 			tokenSecret := &corev1.Secret{
 				TypeMeta: metav1.TypeMeta{
@@ -631,50 +625,79 @@
 
 			queryName := HASCompDetQuery + "11"
 
-=======
->>>>>>> dcaf0ab7
-			hasCompDetectionQuery := &appstudiov1alpha1.ComponentDetectionQuery{
-				TypeMeta: metav1.TypeMeta{
-					APIVersion: "appstudio.redhat.com/v1alpha1",
-					Kind:       "ComponentDetectionQuery",
-				},
-				ObjectMeta: metav1.ObjectMeta{
-					Name:      queryName,
-					Namespace: HASNamespace,
-				},
-				Spec: appstudiov1alpha1.ComponentDetectionQuerySpec{
-					GitSource: appstudiov1alpha1.GitSource{
-<<<<<<< HEAD
+			hasCompDetectionQuery := &appstudiov1alpha1.ComponentDetectionQuery{
+				TypeMeta: metav1.TypeMeta{
+					APIVersion: "appstudio.redhat.com/v1alpha1",
+					Kind:       "ComponentDetectionQuery",
+				},
+				ObjectMeta: metav1.ObjectMeta{
+					Name:      queryName,
+					Namespace: HASNamespace,
+				},
+				Spec: appstudiov1alpha1.ComponentDetectionQuerySpec{
+					GitSource: appstudiov1alpha1.GitSource{
 						URL:    "https://github.com/test-repo/testrepo",
 						Secret: queryName,
-=======
-						URL: "https://github.com/johnmcollier/test-bad-devfile",
->>>>>>> dcaf0ab7
-					},
-				},
-			}
-
-			Expect(k8sClient.Create(ctx, hasCompDetectionQuery)).Should(Succeed())
-
-			// Look up the has app resource that was created.
-			// num(conditions) may still be < 1 on the first try, so retry until at least _some_ condition is set
-			hasCompDetQueryLookupKey := types.NamespacedName{Name: queryName, Namespace: HASNamespace}
-			createdHasCompDetectionQuery := &appstudiov1alpha1.ComponentDetectionQuery{}
-			Eventually(func() bool {
-				k8sClient.Get(context.Background(), hasCompDetQueryLookupKey, createdHasCompDetectionQuery)
-				return len(createdHasCompDetectionQuery.Status.Conditions) > 0
-			}, timeout, interval).Should(BeTrue())
-
-<<<<<<< HEAD
+					},
+				},
+			}
+
+			Expect(k8sClient.Create(ctx, hasCompDetectionQuery)).Should(Succeed())
+
+			// Look up the has app resource that was created.
+			// num(conditions) may still be < 1 on the first try, so retry until at least _some_ condition is set
+			hasCompDetQueryLookupKey := types.NamespacedName{Name: queryName, Namespace: HASNamespace}
+			createdHasCompDetectionQuery := &appstudiov1alpha1.ComponentDetectionQuery{}
+			Eventually(func() bool {
+				k8sClient.Get(context.Background(), hasCompDetQueryLookupKey, createdHasCompDetectionQuery)
+				return len(createdHasCompDetectionQuery.Status.Conditions) > 0
+			}, timeout, interval).Should(BeTrue())
+
 			// Make sure the a devfile is detected
 			Expect(createdHasCompDetectionQuery.Status.Conditions[0].Status).Should(Equal(metav1.ConditionFalse))
 			Expect(createdHasCompDetectionQuery.Status.Conditions[0].Message).Should(ContainSubstring("ComponentDetectionQuery failed: Secret \"test-componentdetectionquery11\" not found"))
 
-=======
+			// Delete the specified Detection Query resource
+			deleteCompDetQueryCR(hasCompDetQueryLookupKey)
+		})
+	})
+
+	Context("Create Component Detection Query with URL set to repo with invalid devfile", func() {
+		It("Should detect a devfile but return an error", func() {
+			ctx := context.Background()
+
+			queryName := HASCompDetQuery + "12"
+
+			hasCompDetectionQuery := &appstudiov1alpha1.ComponentDetectionQuery{
+				TypeMeta: metav1.TypeMeta{
+					APIVersion: "appstudio.redhat.com/v1alpha1",
+					Kind:       "ComponentDetectionQuery",
+				},
+				ObjectMeta: metav1.ObjectMeta{
+					Name:      queryName,
+					Namespace: HASNamespace,
+				},
+				Spec: appstudiov1alpha1.ComponentDetectionQuerySpec{
+					GitSource: appstudiov1alpha1.GitSource{
+						URL: "https://github.com/johnmcollier/test-bad-devfile",
+					},
+				},
+			}
+
+			Expect(k8sClient.Create(ctx, hasCompDetectionQuery)).Should(Succeed())
+
+			// Look up the has app resource that was created.
+			// num(conditions) may still be < 1 on the first try, so retry until at least _some_ condition is set
+			hasCompDetQueryLookupKey := types.NamespacedName{Name: queryName, Namespace: HASNamespace}
+			createdHasCompDetectionQuery := &appstudiov1alpha1.ComponentDetectionQuery{}
+			Eventually(func() bool {
+				k8sClient.Get(context.Background(), hasCompDetQueryLookupKey, createdHasCompDetectionQuery)
+				return len(createdHasCompDetectionQuery.Status.Conditions) > 0
+			}, timeout, interval).Should(BeTrue())
+
 			// Make sure that the proper error condition is set
 			Expect(createdHasCompDetectionQuery.Status.Conditions[0].Status).Should(Equal(metav1.ConditionFalse))
 			Expect(createdHasCompDetectionQuery.Status.Conditions[0].Message).Should(ContainSubstring("ComponentDetectionQuery failed: failed to decode devfile json: json: cannot unmarshal string into Go value of type map[string]"))
->>>>>>> dcaf0ab7
 			// Delete the specified Detection Query resource
 			deleteCompDetQueryCR(hasCompDetQueryLookupKey)
 		})
