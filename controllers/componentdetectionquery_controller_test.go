--- conflicted
+++ resolved
@@ -1505,19 +1505,11 @@
 			})
 		})
 
-<<<<<<< HEAD
 		Context("Create Component Detection Query with repo that cannot find and dockerfile or devfile match", func() {
 			It("Should successfully return the CDQ", func() {
 				ctx := context.Background()
 
 				queryName := "repo-no-dockerfile-or-devfile"
-=======
-		Context("Create Component Detection Query for invalid outerloop devfile but valid Dockerfile component", func() {
-			It("Should return CDQ success status", func() {
-				ctx := context.Background()
-
-				queryName := HASCompDetQuery + "no-outerloop-with-dockerfile"
->>>>>>> 759aceab
 
 				hasCompDetectionQuery := &appstudiov1alpha1.ComponentDetectionQuery{
 					TypeMeta: metav1.TypeMeta{
@@ -1530,11 +1522,7 @@
 					},
 					Spec: appstudiov1alpha1.ComponentDetectionQuerySpec{
 						GitSource: appstudiov1alpha1.GitSource{
-<<<<<<< HEAD
 							URL: "https://github.com/yangcao77/empty",
-=======
-							URL: "https://github.com/yangcao77/no-outerloop-python",
->>>>>>> 759aceab
 						},
 					},
 				}
@@ -1551,19 +1539,56 @@
 				}, timeout, interval).Should(BeTrue())
 
 				// Make sure the a devfile is detected
-<<<<<<< HEAD
 				Expect(len(createdHasCompDetectionQuery.Status.ComponentDetected)).Should(Equal(0))
 
 				// Make sure the right status is set
 				Expect(createdHasCompDetectionQuery.Status.Conditions[1].Message).Should(ContainSubstring("ComponentDetectionQuery has successfully finished, no components detected"))
-=======
+
+				// Delete the specified Detection Query resource
+				deleteCompDetQueryCR(hasCompDetQueryLookupKey)
+			})
+		})
+
+		Context("Create Component Detection Query for invalid outerloop devfile but valid Dockerfile component", func() {
+			It("Should return CDQ success status", func() {
+				ctx := context.Background()
+
+				queryName := HASCompDetQuery + "no-outerloop-with-dockerfile"
+
+				hasCompDetectionQuery := &appstudiov1alpha1.ComponentDetectionQuery{
+					TypeMeta: metav1.TypeMeta{
+						APIVersion: "appstudio.redhat.com/v1alpha1",
+						Kind:       "ComponentDetectionQuery",
+					},
+					ObjectMeta: metav1.ObjectMeta{
+						Name:      queryName,
+						Namespace: HASNamespace,
+					},
+					Spec: appstudiov1alpha1.ComponentDetectionQuerySpec{
+						GitSource: appstudiov1alpha1.GitSource{
+							URL: "https://github.com/yangcao77/no-outerloop-python",
+						},
+					},
+				}
+
+				Expect(k8sClient.Create(ctx, hasCompDetectionQuery)).Should(Succeed())
+
+				// Look up the has app resource that was created.
+				// num(conditions) may still be < 1 on the first try, so retry until at least _some_ condition is set
+				hasCompDetQueryLookupKey := types.NamespacedName{Name: queryName, Namespace: HASNamespace}
+				createdHasCompDetectionQuery := &appstudiov1alpha1.ComponentDetectionQuery{}
+				Eventually(func() bool {
+					k8sClient.Get(context.Background(), hasCompDetQueryLookupKey, createdHasCompDetectionQuery)
+					return len(createdHasCompDetectionQuery.Status.Conditions) > 1
+				}, timeout, interval).Should(BeTrue())
+
+				// Make sure the a devfile is detected
 				Expect(len(createdHasCompDetectionQuery.Status.ComponentDetected)).Should(Equal(1))
 
 				for devfileName, devfileDesc := range createdHasCompDetectionQuery.Status.ComponentDetected {
 					Expect(devfileName).Should(ContainSubstring("python"))
 					Expect(devfileDesc.ComponentStub.Source.GitSource.DockerfileURL).Should(Equal("Dockerfile"))
 				}
->>>>>>> 759aceab
 
 				// Delete the specified Detection Query resource
 				deleteCompDetQueryCR(hasCompDetQueryLookupKey)
