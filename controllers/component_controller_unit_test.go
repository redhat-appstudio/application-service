/*
Copyright 2021-2023 Red Hat, Inc.

Licensed under the Apache License, Version 2.0 (the "License");
you may not use this file except in compliance with the License.
You may obtain a copy of the License at

    http://www.apache.org/licenses/LICENSE-2.0

Unless required by applicable law or agreed to in writing, software
distributed under the License is distributed on an "AS IS" BASIS,
WITHOUT WARRANTIES OR CONDITIONS OF ANY KIND, either express or implied.
See the License for the specific language governing permissions and
limitations under the License.
*/

package controllers

import (
	"context"
	"errors"
	"reflect"
	"strings"
	"testing"
<<<<<<< HEAD
	"time"
=======

	"github.com/golang/mock/gomock"
	"github.com/redhat-appstudio/application-service/gitops"
>>>>>>> ab24f58d

	"github.com/devfile/api/v2/pkg/apis/workspaces/v1alpha2"
	"github.com/devfile/api/v2/pkg/attributes"
	data "github.com/devfile/library/v2/pkg/devfile/parser/data"
	v2 "github.com/devfile/library/v2/pkg/devfile/parser/data/v2"
	"github.com/devfile/library/v2/pkg/devfile/parser/data/v2/common"
	appstudiov1alpha1 "github.com/redhat-appstudio/application-api/api/v1alpha1"
<<<<<<< HEAD
	"github.com/redhat-appstudio/application-service/gitops"
	github "github.com/redhat-appstudio/application-service/pkg/github"
=======
	devfile "github.com/redhat-appstudio/application-service/pkg/devfile"
	"github.com/redhat-appstudio/application-service/pkg/github"
>>>>>>> ab24f58d
	"github.com/redhat-appstudio/application-service/pkg/util/ioutils"
	"github.com/spf13/afero"
	ctrl "sigs.k8s.io/controller-runtime"
	"sigs.k8s.io/controller-runtime/pkg/client"
	"sigs.k8s.io/controller-runtime/pkg/client/fake"
<<<<<<< HEAD
	"sigs.k8s.io/controller-runtime/pkg/envtest"
=======
	"sigs.k8s.io/yaml"
>>>>>>> ab24f58d

	devfileApi "github.com/devfile/api/v2/pkg/devfile"
	batchv1 "k8s.io/api/batch/v1"
	corev1 "k8s.io/api/core/v1"
	k8sErrors "k8s.io/apimachinery/pkg/api/errors"
	metav1 "k8s.io/apimachinery/pkg/apis/meta/v1"
	"k8s.io/apimachinery/pkg/labels"
	"k8s.io/client-go/kubernetes"
	//+kubebuilder:scaffold:imports
)

func TestSetGitOpsStatus(t *testing.T) {
	tests := []struct {
		name             string
		devfileData      *v2.DevfileV2
		component        appstudiov1alpha1.Component
		wantGitOpsStatus appstudiov1alpha1.GitOpsStatus
		wantErr          bool
	}{
		{
			name: "Simple application devfile, only gitops url",
			devfileData: &v2.DevfileV2{
				Devfile: v1alpha2.Devfile{
					DevfileHeader: devfileApi.DevfileHeader{
						SchemaVersion: string(data.APISchemaVersion220),
						Metadata: devfileApi.DevfileMetadata{
							Name:       "petclinic",
							Attributes: attributes.Attributes{}.PutString("gitOpsRepository.url", "https://github.com/testorg/petclinic-gitops").PutString("appModelRepository.url", "https://github.com/testorg/petclinic-app"),
						},
					},
				},
			},
			wantGitOpsStatus: appstudiov1alpha1.GitOpsStatus{
				RepositoryURL: "https://github.com/testorg/petclinic-gitops",
			},
			wantErr: false,
		},
		{
			name: "Simple application devfile, no gitops fields",
			devfileData: &v2.DevfileV2{
				Devfile: v1alpha2.Devfile{
					DevfileHeader: devfileApi.DevfileHeader{
						SchemaVersion: string(data.APISchemaVersion220),
						Metadata: devfileApi.DevfileMetadata{
							Name: "petclinic",
						},
					},
				},
			},
			wantErr: true,
		},
		{
			name: "Application devfile, all gitops fields",
			devfileData: &v2.DevfileV2{
				Devfile: v1alpha2.Devfile{
					DevfileHeader: devfileApi.DevfileHeader{
						SchemaVersion: string(data.APISchemaVersion220),
						Metadata: devfileApi.DevfileMetadata{
							Name:       "petclinic",
							Attributes: attributes.Attributes{}.PutString("gitOpsRepository.url", "https://github.com/testorg/petclinic-gitops").PutString("gitOpsRepository.branch", "main").PutString("gitOpsRepository.context", "/test"),
						},
					},
				},
			},
			wantGitOpsStatus: appstudiov1alpha1.GitOpsStatus{
				RepositoryURL: "https://github.com/testorg/petclinic-gitops",
				Branch:        "main",
				Context:       "/test",
			},
			wantErr: false,
		},
		{
			name: "Application devfile, gitops branch with invalid value",
			devfileData: &v2.DevfileV2{
				Devfile: v1alpha2.Devfile{
					DevfileHeader: devfileApi.DevfileHeader{
						SchemaVersion: string(data.APISchemaVersion220),
						Metadata: devfileApi.DevfileMetadata{
							Name:       "petclinic",
							Attributes: attributes.Attributes{}.PutString("gitOpsRepository.url", "https://github.com/testorg/petclinic-gitops").Put("gitOpsRepository.branch", appstudiov1alpha1.Component{}, nil),
						},
					},
				},
			},
			wantErr: true,
		},
		{
			name: "Application devfile, gitops context with invalid value",
			devfileData: &v2.DevfileV2{
				Devfile: v1alpha2.Devfile{
					DevfileHeader: devfileApi.DevfileHeader{
						SchemaVersion: string(data.APISchemaVersion220),
						Metadata: devfileApi.DevfileMetadata{
							Name:       "petclinic",
							Attributes: attributes.Attributes{}.PutString("gitOpsRepository.url", "https://github.com/testorg/petclinic-gitops").Put("gitOpsRepository.context", appstudiov1alpha1.Component{}, nil),
						},
					},
				},
			},
			wantErr: true,
		},
	}

	for _, tt := range tests {
		t.Run(tt.name, func(t *testing.T) {
			err := setGitopsStatus(&tt.component, tt.devfileData)
			if (err != nil) != tt.wantErr {
				t.Errorf("TestSetGitOpsAnnotations() unexpected error: %v", err)
			}
			if !tt.wantErr {
				compGitOps := tt.component.Status.GitOps
				if !reflect.DeepEqual(compGitOps, tt.wantGitOpsStatus) {
					t.Errorf("TestSetGitOpsAnnotations() error: expected %v got %v", tt.wantGitOpsStatus, compGitOps)
				}
			}
		})
	}

}

func TestGenerateGitops(t *testing.T) {
	appFS := ioutils.NewMemoryFilesystem()
	ctx := context.Background()

	fakeClient := fake.NewClientBuilder().Build()

	fakeTestEnv := &envtest.Environment{}

	cfg, err := fakeTestEnv.Start()
	if err != nil {
		panic(err)
	}
	fakeClientSet, err := kubernetes.NewForConfig(cfg)
	if err != nil {
		panic(err)
	}

	r := &ComponentReconciler{
		Log:                ctrl.Log.WithName("controllers").WithName("Component"),
		GitHubOrg:          github.AppStudioAppDataOrg,
		GitToken:           "fake-token",
		Generator:          gitops.NewMockGenerator(),
		Client:             fakeClient,
		GitHubClient:       github.GetMockedClient(),
		GitOpsJobClientSet: fakeClientSet,
		GitOpsJobNamespace: "default",
	}

	// Create a second reconciler for testing error scenarios
	errGen := gitops.NewMockGenerator()
	errGen.Errors.Push(errors.New("Fatal error"))
	// errReconciler := &ComponentReconciler{
	// 	Log:          ctrl.Log.WithName("controllers").WithName("Component"),
	// 	GitHubOrg:    github.AppStudioAppDataOrg,
	// 	GitToken:     "fake-token",
	// 	Generator:    errGen,
	// 	Client:       fakeClient,
	// 	GitHubClient: github.GetMockedClient(),
	// }

	componentSpec := appstudiov1alpha1.ComponentSpec{
		ComponentName: "test-component",
		Application:   "test-app",
		Source: appstudiov1alpha1.ComponentSource{
			ComponentSourceUnion: appstudiov1alpha1.ComponentSourceUnion{
				GitSource: &appstudiov1alpha1.GitSource{
					URL: "git@github.com:testing/testing.git",
				},
			},
		},
	}

	componentNames := []string{"testcomp0", "testcomp1", "testcomp2"}
	isDefault := true
	notDefault := false

	applyCommands := []v1alpha2.Command{
		{
			Id: "apply0",
			CommandUnion: v1alpha2.CommandUnion{
				Apply: &v1alpha2.ApplyCommand{
					Component: componentNames[0],
					LabeledCommand: v1alpha2.LabeledCommand{
						BaseCommand: v1alpha2.BaseCommand{
							Group: &v1alpha2.CommandGroup{
								Kind:      v1alpha2.DeployCommandGroupKind,
								IsDefault: &isDefault,
							},
						},
					},
				},
			},
		},
		{
			Id: "apply1",
			CommandUnion: v1alpha2.CommandUnion{
				Apply: &v1alpha2.ApplyCommand{
					Component: componentNames[1],
				},
			},
		},
		{
			Id: "apply2",
			CommandUnion: v1alpha2.CommandUnion{
				Apply: &v1alpha2.ApplyCommand{
					Component: componentNames[2],
				},
			},
		},
	}
	deployCommands := []v1alpha2.Command{
		{
			Id: "applynotdefault",
			CommandUnion: v1alpha2.CommandUnion{
				Apply: &v1alpha2.ApplyCommand{
					Component: componentNames[0],
					LabeledCommand: v1alpha2.LabeledCommand{
						BaseCommand: v1alpha2.BaseCommand{
							Group: &v1alpha2.CommandGroup{
								Kind:      v1alpha2.DeployCommandGroupKind,
								IsDefault: &notDefault,
							},
						},
					},
				},
			},
		},
		{
			Id: "apply0",
			CommandUnion: v1alpha2.CommandUnion{
				Apply: &v1alpha2.ApplyCommand{
					Component: componentNames[0],
					LabeledCommand: v1alpha2.LabeledCommand{
						BaseCommand: v1alpha2.BaseCommand{
							Group: &v1alpha2.CommandGroup{
								Kind: v1alpha2.DeployCommandGroupKind,
							},
						},
					},
				},
			},
		},
		{
			Id: "composite1",
			CommandUnion: v1alpha2.CommandUnion{
				Composite: &v1alpha2.CompositeCommand{
					Commands: []string{"apply0", "apply2"},
					LabeledCommand: v1alpha2.LabeledCommand{
						BaseCommand: v1alpha2.BaseCommand{
							Group: &v1alpha2.CommandGroup{
								Kind:      v1alpha2.DeployCommandGroupKind,
								IsDefault: &isDefault,
							},
						},
					},
				},
			},
		},
		{
			Id: "compositenotdefault",
			CommandUnion: v1alpha2.CommandUnion{
				Composite: &v1alpha2.CompositeCommand{
					Commands: []string{"apply0", "apply2"},
					LabeledCommand: v1alpha2.LabeledCommand{
						BaseCommand: v1alpha2.BaseCommand{
							Group: &v1alpha2.CommandGroup{
								Kind:      v1alpha2.DeployCommandGroupKind,
								IsDefault: &notDefault,
							},
						},
					},
				},
			},
		},
	}

	compName := "component"
	applicationName := "application"
	namespace := "namespace"
	image := "image"

	deploymentTemplate := devfile.GenerateDeploymentTemplate(compName, applicationName, namespace, image)
	deploymentTemplateBytes, err := yaml.Marshal(deploymentTemplate)
	if err != nil {
		t.Errorf("TestConvertImageComponentToDevfile() unexpected error: %v", err)
		return
	}
	kubernetesComponents := []v1alpha2.Component{
		{
			Name: "kubernetes-deploy",
			ComponentUnion: v1alpha2.ComponentUnion{
				Kubernetes: &v1alpha2.KubernetesComponent{
					K8sLikeComponent: v1alpha2.K8sLikeComponent{
						K8sLikeComponentLocation: v1alpha2.K8sLikeComponentLocation{
							Inlined: string(deploymentTemplateBytes),
						},
					},
				},
			},
		},
	}

	tests := []struct {
		name       string
		reconciler *ComponentReconciler
		fs         afero.Afero
		component  *appstudiov1alpha1.Component
		wantErr    bool
	}{
		{
			name:       "Simple application component, no errors",
			reconciler: r,
			fs:         appFS,
			component: &appstudiov1alpha1.Component{
				TypeMeta: metav1.TypeMeta{
					APIVersion: "appstudio.redhat.com/v1alpha1",
					Kind:       "Component",
				},
				ObjectMeta: metav1.ObjectMeta{
					Name:      "test-component",
					Namespace: "default",
				},
				Spec: componentSpec,
				Status: appstudiov1alpha1.ComponentStatus{
					GitOps: appstudiov1alpha1.GitOpsStatus{
						RepositoryURL: "https://github.com/test/repo",
						Branch:        "main",
						Context:       "/test",
					},
				},
			},
			wantErr: false,
		},
		{
			name:       "Invalid application component, no labels",
			reconciler: r,
			fs:         appFS,
			component: &appstudiov1alpha1.Component{
				TypeMeta: metav1.TypeMeta{
					APIVersion: "appstudio.redhat.com/v1alpha1",
					Kind:       "Component",
				},
				ObjectMeta: metav1.ObjectMeta{
					Name:        "test-component",
					Namespace:   "default",
					Annotations: nil,
				},
				Spec: componentSpec,
			},
			wantErr: true,
		},
		{
			name:       "Invalid application component, no gitops URL",
			reconciler: r,
			fs:         appFS,
			component: &appstudiov1alpha1.Component{
				TypeMeta: metav1.TypeMeta{
					APIVersion: "appstudio.redhat.com/v1alpha1",
					Kind:       "Component",
				},
				ObjectMeta: metav1.ObjectMeta{
					Name:      "test-component",
					Namespace: "default",
					Annotations: map[string]string{
						"fake": "fake",
					},
				},
				Spec: componentSpec,
			},
			wantErr: true,
		},
		{
			name:       "Invalid application component, invalid gitops url",
			reconciler: r,
			fs:         appFS,
			component: &appstudiov1alpha1.Component{
				TypeMeta: metav1.TypeMeta{
					APIVersion: "appstudio.redhat.com/v1alpha1",
					Kind:       "Component",
				},
				ObjectMeta: metav1.ObjectMeta{
					Name:      "test-component",
					Namespace: "default",
					Annotations: map[string]string{
						"gitOpsRepository.url": "dsfdsf sdfsdf sdk;;;fsd ppz mne@ddsfj#$*(%",
					},
				},
				Spec: componentSpec,
			},
			wantErr: true,
		},
		{
			name:       "Application component, only gitops URL set",
			reconciler: r,
			fs:         appFS,
			component: &appstudiov1alpha1.Component{
				TypeMeta: metav1.TypeMeta{
					APIVersion: "appstudio.redhat.com/v1alpha1",
					Kind:       "Component",
				},
				ObjectMeta: metav1.ObjectMeta{
					Name:      "test-component-only-gitops-url",
					Namespace: "default",
				},
				Spec: componentSpec,
				Status: appstudiov1alpha1.ComponentStatus{
					GitOps: appstudiov1alpha1.GitOpsStatus{
						RepositoryURL: "https://github.com/test/repo",
					},
				},
			},
			wantErr: false,
		},
		{
			name:       "Gitops generation fails",
			reconciler: r,
			fs:         appFS,
			component: &appstudiov1alpha1.Component{
				TypeMeta: metav1.TypeMeta{
					APIVersion: "appstudio.redhat.com/v1alpha1",
					Kind:       "Component",
				},
				ObjectMeta: metav1.ObjectMeta{
					Name:      "test-gitops-gen-fail",
					Namespace: "default",
				},
				Spec: componentSpec,
				Status: appstudiov1alpha1.ComponentStatus{
					GitOps: appstudiov1alpha1.GitOpsStatus{
						RepositoryURL: "https://github.com/test/repo",
					},
				},
			},
			wantErr: true,
		},
		{
			name:       "Fail to retrieve commit ID for GitOps repository [Mock]",
			reconciler: r,
			fs:         appFS,
			component: &appstudiov1alpha1.Component{
				TypeMeta: metav1.TypeMeta{
					APIVersion: "appstudio.redhat.com/v1alpha1",
					Kind:       "Component",
				},
				ObjectMeta: metav1.ObjectMeta{
					Name:      "test-git-error",
					Namespace: "default",
				},
				Spec: componentSpec,
				Status: appstudiov1alpha1.ComponentStatus{
					GitOps: appstudiov1alpha1.GitOpsStatus{
						RepositoryURL: "https://github.com/test/test-error-response",
					},
				},
			},
			wantErr: true,
		},
		{
			name:       "Fail to retrieve commit ID for GitOps repository with invalid repo [Mock]",
			reconciler: r,
			fs:         appFS,
			component: &appstudiov1alpha1.Component{
				TypeMeta: metav1.TypeMeta{
					APIVersion: "appstudio.redhat.com/v1alpha1",
					Kind:       "Component",
				},
				ObjectMeta: metav1.ObjectMeta{
					Name:      "test-git-error-bad-repo",
					Namespace: "default",
				},
				Spec: componentSpec,
				Status: appstudiov1alpha1.ComponentStatus{
					GitOps: appstudiov1alpha1.GitOpsStatus{
						RepositoryURL: "https://github.com///",
					},
				},
			},
			wantErr: true,
		},
	}

	for _, tt := range tests {

		tt.reconciler.AppFS = tt.fs
		t.Run(tt.name, func(t *testing.T) {
<<<<<<< HEAD
			// If required, mock the completion or failure of the gitops generation job
			if !tt.wantErr || tt.component.Name == "test-gitops-gen-fail" || strings.Contains(tt.component.Name, "test-git-error") {
				go updateJobToCompleteOrPanic(fakeClient, fakeClientSet, tt.component.Name, tt.component.Namespace, "generate-base", !tt.wantErr)
			}
			err := tt.reconciler.generateGitops(ctx, ctrl.Request{}, tt.component)
=======

			goMockCtrl := gomock.NewController(t)
			defer goMockCtrl.Finish()
			mockDevfileData := data.NewMockDevfileData(goMockCtrl)

			// set up the mock data
			deployCommandFilter := common.DevfileOptions{
				CommandOptions: common.CommandOptions{
					CommandGroupKind: v1alpha2.DeployCommandGroupKind,
				},
			}
			mockDeployCommands := mockDevfileData.EXPECT().GetCommands(deployCommandFilter)
			mockDeployCommands.Return(deployCommands, nil).AnyTimes()

			applyCommandFilter := common.DevfileOptions{
				CommandOptions: common.CommandOptions{
					CommandType: v1alpha2.ApplyCommandType,
				},
			}
			mockApplyCommands := mockDevfileData.EXPECT().GetCommands(applyCommandFilter)
			mockApplyCommands.Return(applyCommands, nil).AnyTimes()

			kubernetesComponentFilter := common.DevfileOptions{
				ComponentOptions: common.ComponentOptions{
					ComponentType: v1alpha2.KubernetesComponentType,
				},
			}
			mockKubernetesComponents := mockDevfileData.EXPECT().GetComponents(kubernetesComponentFilter)
			mockKubernetesComponents.Return(kubernetesComponents, nil).AnyTimes()

			err := tt.reconciler.generateGitops(ctx, ctrl.Request{}, tt.component, mockDevfileData)
>>>>>>> ab24f58d
			if (err != nil) != tt.wantErr {
				t.Errorf("TestGenerateGitops() unexpected error: %v", err)
			}
		})
	}

}

func updateJobToCompleteOrPanic(kubeclient client.Client, clientset *kubernetes.Clientset, componentName string, componentNamespace string, operation string, isSuccess bool) {
	jobList := &batchv1.JobList{}
	for stay, timeout := true, time.After(timeout); stay; {
		err := kubeclient.List(context.Background(), jobList, &client.ListOptions{LabelSelector: labels.SelectorFromSet(labels.Set{
			"resourceName": componentName,
			"operation":    operation,
		})})

		if err != nil {
			// If the error is anything but a isnotfound error, return the error
			// If the resource wasn't found, keep trying up to the timeout, in case the job hasn't appeared yet
			if !k8sErrors.IsNotFound(err) {
				panic(err)
			}
		}
		if err == nil && len(jobList.Items) > 0 {
			break
		}

		time.Sleep(1 * time.Second)
		select {
		case <-timeout:
			stay = false
		default:
		}
	}

	gitOpsJob := jobList.Items[0]

	if isSuccess || strings.Contains(componentName, "test-git-error") {
		gitOpsJob.Status.CompletionTime = &metav1.Time{Time: time.Now()}
	} else {
		// Before setting the Job to failed, create a fake pod to get the logs from
		jobPod := corev1.Pod{
			TypeMeta: metav1.TypeMeta{
				APIVersion: "v1",
				Kind:       "Pod",
			},
			ObjectMeta: metav1.ObjectMeta{
				Name:      componentName,
				Namespace: "default",
				Labels: map[string]string{
					"job-name": gitOpsJob.Name,
				},
			},
			Spec: corev1.PodSpec{
				Containers: []corev1.Container{
					{
						Name:  "container",
						Image: "image:latest",
					},
				},
			},
		}
		_, err := clientset.CoreV1().Pods("default").Create(context.Background(), &jobPod, metav1.CreateOptions{})
		if err != nil {
			panic(err)
		}
		gitOpsJob.Status.Failed = 5
	}

	err := kubeclient.Status().Update(context.Background(), &gitOpsJob)
	if err != nil {
		panic(err)
	}
}<|MERGE_RESOLUTION|>--- conflicted
+++ resolved
@@ -22,13 +22,10 @@
 	"reflect"
 	"strings"
 	"testing"
-<<<<<<< HEAD
 	"time"
-=======
 
 	"github.com/golang/mock/gomock"
 	"github.com/redhat-appstudio/application-service/gitops"
->>>>>>> ab24f58d
 
 	"github.com/devfile/api/v2/pkg/apis/workspaces/v1alpha2"
 	"github.com/devfile/api/v2/pkg/attributes"
@@ -36,23 +33,17 @@
 	v2 "github.com/devfile/library/v2/pkg/devfile/parser/data/v2"
 	"github.com/devfile/library/v2/pkg/devfile/parser/data/v2/common"
 	appstudiov1alpha1 "github.com/redhat-appstudio/application-api/api/v1alpha1"
-<<<<<<< HEAD
 	"github.com/redhat-appstudio/application-service/gitops"
-	github "github.com/redhat-appstudio/application-service/pkg/github"
-=======
 	devfile "github.com/redhat-appstudio/application-service/pkg/devfile"
 	"github.com/redhat-appstudio/application-service/pkg/github"
->>>>>>> ab24f58d
+	github "github.com/redhat-appstudio/application-service/pkg/github"
 	"github.com/redhat-appstudio/application-service/pkg/util/ioutils"
 	"github.com/spf13/afero"
 	ctrl "sigs.k8s.io/controller-runtime"
 	"sigs.k8s.io/controller-runtime/pkg/client"
 	"sigs.k8s.io/controller-runtime/pkg/client/fake"
-<<<<<<< HEAD
 	"sigs.k8s.io/controller-runtime/pkg/envtest"
-=======
 	"sigs.k8s.io/yaml"
->>>>>>> ab24f58d
 
 	devfileApi "github.com/devfile/api/v2/pkg/devfile"
 	batchv1 "k8s.io/api/batch/v1"
@@ -204,14 +195,6 @@
 	// Create a second reconciler for testing error scenarios
 	errGen := gitops.NewMockGenerator()
 	errGen.Errors.Push(errors.New("Fatal error"))
-	// errReconciler := &ComponentReconciler{
-	// 	Log:          ctrl.Log.WithName("controllers").WithName("Component"),
-	// 	GitHubOrg:    github.AppStudioAppDataOrg,
-	// 	GitToken:     "fake-token",
-	// 	Generator:    errGen,
-	// 	Client:       fakeClient,
-	// 	GitHubClient: github.GetMockedClient(),
-	// }
 
 	componentSpec := appstudiov1alpha1.ComponentSpec{
 		ComponentName: "test-component",
@@ -538,14 +521,6 @@
 
 		tt.reconciler.AppFS = tt.fs
 		t.Run(tt.name, func(t *testing.T) {
-<<<<<<< HEAD
-			// If required, mock the completion or failure of the gitops generation job
-			if !tt.wantErr || tt.component.Name == "test-gitops-gen-fail" || strings.Contains(tt.component.Name, "test-git-error") {
-				go updateJobToCompleteOrPanic(fakeClient, fakeClientSet, tt.component.Name, tt.component.Namespace, "generate-base", !tt.wantErr)
-			}
-			err := tt.reconciler.generateGitops(ctx, ctrl.Request{}, tt.component)
-=======
-
 			goMockCtrl := gomock.NewController(t)
 			defer goMockCtrl.Finish()
 			mockDevfileData := data.NewMockDevfileData(goMockCtrl)
@@ -575,8 +550,12 @@
 			mockKubernetesComponents := mockDevfileData.EXPECT().GetComponents(kubernetesComponentFilter)
 			mockKubernetesComponents.Return(kubernetesComponents, nil).AnyTimes()
 
+			// If required, mock the completion or failure of the gitops generation job
+			if !tt.wantErr || tt.component.Name == "test-gitops-gen-fail" || strings.Contains(tt.component.Name, "test-git-error") {
+				go updateJobToCompleteOrPanic(fakeClient, fakeClientSet, tt.component.Name, tt.component.Namespace, "generate-base", !tt.wantErr)
+			}
+
 			err := tt.reconciler.generateGitops(ctx, ctrl.Request{}, tt.component, mockDevfileData)
->>>>>>> ab24f58d
 			if (err != nil) != tt.wantErr {
 				t.Errorf("TestGenerateGitops() unexpected error: %v", err)
 			}
