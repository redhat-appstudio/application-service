/*
Copyright 2021 Red Hat, Inc.

Licensed under the Apache License, Version 2.0 (the "License");
you may not use this file except in compliance with the License.
You may obtain a copy of the License at

    http://www.apache.org/licenses/LICENSE-2.0

Unless required by applicable law or agreed to in writing, software
distributed under the License is distributed on an "AS IS" BASIS,
WITHOUT WARRANTIES OR CONDITIONS OF ANY KIND, either express or implied.
See the License for the specific language governing permissions and
limitations under the License.
*/

package controllers

import (
	"context"
	"fmt"
	"strings"
	"testing"

	"github.com/devfile/api/v2/pkg/apis/workspaces/v1alpha2"
	"github.com/devfile/api/v2/pkg/attributes"
	data "github.com/devfile/library/pkg/devfile/parser/data"
	"github.com/devfile/library/pkg/devfile/parser/data/v2/common"
	. "github.com/onsi/ginkgo"
	. "github.com/onsi/gomega"
	appstudiov1alpha1 "github.com/redhat-appstudio/application-service/api/v1alpha1"
	devfile "github.com/redhat-appstudio/application-service/pkg/devfile"

	corev1 "k8s.io/api/core/v1"

	"sigs.k8s.io/yaml"

	"k8s.io/apimachinery/pkg/api/resource"
	metav1 "k8s.io/apimachinery/pkg/apis/meta/v1"
	"k8s.io/apimachinery/pkg/types"
	//+kubebuilder:scaffold:imports
)

var _ = Describe("Component controller", func() {

	// Define utility constants for object names and testing timeouts/durations and intervals.
	const (
		HASAppName      = "test-application"
		HASCompName     = "test-component"
		HASAppNamespace = "default"
		DisplayName     = "petclinic"
		Description     = "Simple petclinic app"
		ComponentName   = "backend"
		SampleRepoLink  = "https://github.com/devfile-samples/devfile-sample-java-springboot-basic"
	)

<<<<<<< HEAD
=======
	Context("Check if build objects are created", func() {

		It("should create build objects even if output image it not provided", func() {
			ctx := context.Background()

			HASAppNameForBuild := "test-application-1234"
			HASCompNameForBuild := "test-component-1234"

			Expect(k8sClient.Create(context.TODO(), &corev1.Secret{
				ObjectMeta: metav1.ObjectMeta{Name: "doesmatter",
					Namespace: HASAppNamespace}})).Should(Succeed())

			createAndFetchSimpleApp(HASAppNameForBuild, HASAppNamespace, DisplayName, Description)

			hasComp := &appstudiov1alpha1.Component{
				TypeMeta: metav1.TypeMeta{
					APIVersion: "appstudio.redhat.com/v1alpha1",
					Kind:       "Component",
				},
				ObjectMeta: metav1.ObjectMeta{
					Name:      HASCompNameForBuild,
					Namespace: HASAppNamespace,
				},
				Spec: appstudiov1alpha1.ComponentSpec{
					ComponentName: ComponentName,
					Application:   HASAppNameForBuild,
					Secret:        "doesmatter",
					Source: appstudiov1alpha1.ComponentSource{
						ComponentSourceUnion: appstudiov1alpha1.ComponentSourceUnion{
							GitSource: &appstudiov1alpha1.GitSource{
								URL: SampleRepoLink,
							},
						},
					},
				},
			}
			Expect(k8sClient.Create(ctx, hasComp)).Should(Succeed())

			hasCompLookupKey := types.NamespacedName{Name: HASCompNameForBuild, Namespace: HASAppNamespace}
			createdHasComp := &appstudiov1alpha1.Component{}
			Eventually(func() bool {
				k8sClient.Get(context.Background(), hasCompLookupKey, createdHasComp)
				return len(createdHasComp.Status.Conditions) > 0 && createdHasComp.ResourceVersion != ""
			}, timeout, interval).Should(BeTrue())

			// Make sure the devfile model was properly set in Component
			Expect(createdHasComp.Status.Devfile).Should(Not(Equal("")))

			hasAppLookupKey := types.NamespacedName{Name: HASAppNameForBuild, Namespace: HASAppNamespace}
			createdHasApp := &appstudiov1alpha1.Application{}
			Eventually(func() bool {
				k8sClient.Get(context.Background(), hasAppLookupKey, createdHasApp)
				return len(createdHasApp.Status.Conditions) > 0 && strings.Contains(createdHasApp.Status.Devfile, ComponentName)
			}, timeout, interval).Should(BeTrue())

			pvcLookupKey := types.NamespacedName{Name: "appstudio", Namespace: HASAppNamespace}
			pvc := &corev1.PersistentVolumeClaim{}

			buildResourceName := types.NamespacedName{Name: HASCompNameForBuild, Namespace: HASAppNamespace}

			triggerTemplate := &triggersapi.TriggerTemplate{}
			eventListener := &triggersapi.EventListener{}
			pipelineRuns := tektonapi.PipelineRunList{}
			route := &routev1.Route{}

			Eventually(func() bool {
				k8sClient.Get(context.Background(), pvcLookupKey, pvc)
				return pvc.Status.Phase == "Pending"
			}, timeout, interval).Should(BeTrue())

			Eventually(func() bool {
				labelSelectors := client.ListOptions{Raw: &metav1.ListOptions{
					LabelSelector: "build.appstudio.openshift.io/component=" + createdHasComp.Name,
				}}
				k8sClient.List(context.Background(), &pipelineRuns, &labelSelectors)
				return len(pipelineRuns.Items) > 0
			}, timeout, interval).Should(BeTrue())

			pipelineRun := pipelineRuns.Items[0]

			Expect(pipelineRun.Spec.Params).To(Not(BeEmpty()))
			for _, p := range pipelineRun.Spec.Params {
				if p.Name == "output-image" {
					Expect(p.Value.StringVal).To(Equal("docker.io/foo/customized:default-test-component-1234"))
				}
				if p.Name == "git-url" {
					Expect(p.Value.StringVal).To(Equal(SampleRepoLink))
				}
			}

			Expect(pipelineRun.Spec.PipelineRef.Bundle).To(Equal("quay.io/redhat-appstudio/build-templates-bundle:8201a567956ba6d2095d615ea2c0f6ab35f9ba5f"))

			Expect(pipelineRun.Spec.Workspaces).To(Not(BeEmpty()))
			for _, w := range pipelineRun.Spec.Workspaces {
				if w.Name == "registry-auth" {
					Expect(w.Secret.SecretName).To(Equal("redhat-appstudio-registry-pull-secret"))
				}
				if w.Name == "workspace" {
					Expect(w.PersistentVolumeClaim.ClaimName).To(Equal("appstudio"))
					Expect(w.SubPath).To(ContainSubstring("/initialbuild-"))
				}
			}

			Eventually(func() bool {
				k8sClient.Get(context.Background(), buildResourceName, triggerTemplate)
				return triggerTemplate.ResourceVersion != "" && isOwnedBy(triggerTemplate.GetOwnerReferences(), *createdHasComp)
			}, timeout, interval).Should(BeTrue())

			Eventually(func() bool {
				k8sClient.Get(context.Background(), buildResourceName, eventListener)
				return eventListener.ResourceVersion != "" && isOwnedBy(eventListener.GetOwnerReferences(), *createdHasComp)
			}, timeout, interval).Should(BeTrue())

			Expect(eventListener.Spec.Triggers[0].Bindings[0].Ref).To(Equal("github-push"))
			Expect(eventListener.Spec.Triggers[0].Template.Ref).To(Equal(&HASCompNameForBuild))

			routeResourcename := types.NamespacedName{Namespace: buildResourceName.Namespace, Name: "el" + buildResourceName.Name}
			Eventually(func() bool {
				k8sClient.Get(context.Background(), routeResourcename, route)
				return route.ResourceVersion != "" && isOwnedBy(route.GetOwnerReferences(), *createdHasComp)
			}, timeout, interval).Should(BeTrue())

			Expect(route.Spec.To.Name).To(Equal("el-" + HASCompNameForBuild))
			Expect(route.Spec.To.Kind).To(Equal("Service"))
			Expect(route.Spec.Path).To(Equal("/"))

			var port int32 = 8080
			Expect(route.Spec.Port.TargetPort.IntVal).To(Equal(port))

			// set the route ingress
			route.Annotations = map[string]string{
				"test": "test",
			}
			route.Status.Ingress = []routev1.RouteIngress{
				{
					Host: "fakeroute.fakeurl.com",
				},
			}

			// Update the route and wait for it to get updated server-side
			Expect(k8sClient.Status().Update(context.Background(), route)).Should(Succeed())
			Eventually(func() bool {
				k8sClient.Get(context.Background(), routeResourcename, route)
				return len(route.Status.Ingress) > 0
			}, timeout, interval).Should(BeTrue())

			// Trigger another reconcile in the controller
			// With the Route URL now set, validate that the component's status.webhook is set to the route url
			createdHasComp.Spec.Build.ContainerImage = "newimage"
			Expect(k8sClient.Update(context.Background(), createdHasComp)).Should(Succeed())

			Eventually(func() bool {
				k8sClient.Get(context.Background(), hasCompLookupKey, createdHasComp)
				return createdHasComp.Status.Webhook != ""
			}, timeout, interval).Should(BeTrue())

			// Validate that the pipeline service account has been linked with the
			// Github authentication credentials.

			var pipelineSA corev1.ServiceAccount
			secretFound := false
			Expect(k8sClient.Get(context.Background(), types.NamespacedName{Name: "pipeline", Namespace: HASAppNamespace}, &pipelineSA)).Should(BeNil())
			for _, secret := range pipelineSA.Secrets {
				if secret.Name == "doesmatter" {
					secretFound = true
					break
				}
				// check if the secret has been annotated
			}
			Expect(secretFound).To(BeTrue())

			retrievedSecret := &corev1.Secret{}
			Expect(k8sClient.Get(context.Background(), types.NamespacedName{Name: "doesmatter", Namespace: HASAppNamespace}, retrievedSecret)).Should(BeNil())
			tektonAnnotation := retrievedSecret.ObjectMeta.Annotations["tekton.dev/git-0"]
			Expect(tektonAnnotation).To(Equal("https://github.com"))

			// Update the Component CR to trigger the reconciler
			retrievedComponent := appstudiov1alpha1.Component{}
			Expect(k8sClient.Get(context.Background(), types.NamespacedName{Name: HASCompNameForBuild, Namespace: HASAppNamespace}, &retrievedComponent)).Should(BeNil())

			retrievedComponent.Spec.Source.GitSource.URL = "https://github.com/something-else"
			Expect(k8sClient.Update(context.Background(), &retrievedComponent))

			// confirm that the secret remains annotated.
			Expect(k8sClient.Get(context.Background(), types.NamespacedName{Name: "doesmatter", Namespace: HASAppNamespace}, retrievedSecret)).Should(BeNil())
			Expect(tektonAnnotation).To(Equal("https://github.com"))

			// confirm that the service account has exactly 1 entry for the secret
			Expect(k8sClient.Get(context.Background(), types.NamespacedName{Name: "pipeline", Namespace: HASAppNamespace}, &pipelineSA)).Should(BeNil())
			foundCount := 0
			for _, secret := range pipelineSA.Secrets {
				if secret.Name == "doesmatter" {
					foundCount++
				}
			}
			Expect(foundCount).To(Equal(1))

			// Delete the specified HASComp resource
			deleteHASCompCR(hasCompLookupKey)

			// Delete the specified HASApp resource
			deleteHASAppCR(hasAppLookupKey)
		})

		It("should create build objects when output image is provided", func() {
			ctx := context.Background()

			HASAppNameForBuild := "test-application-build-without-image"
			HASCompNameForBuild := "test-application-build-without-image"

			createAndFetchSimpleApp(HASAppNameForBuild, HASAppNamespace, DisplayName, Description)

			hasComp := &appstudiov1alpha1.Component{
				TypeMeta: metav1.TypeMeta{
					APIVersion: "appstudio.redhat.com/v1alpha1",
					Kind:       "Component",
				},
				ObjectMeta: metav1.ObjectMeta{
					Name:      HASCompNameForBuild,
					Namespace: HASAppNamespace,
				},
				Spec: appstudiov1alpha1.ComponentSpec{
					ComponentName: ComponentName,
					Application:   HASAppNameForBuild,
					Source: appstudiov1alpha1.ComponentSource{
						ComponentSourceUnion: appstudiov1alpha1.ComponentSourceUnion{
							GitSource: &appstudiov1alpha1.GitSource{
								URL: SampleRepoLink,
							},
						},
					},
					Build: appstudiov1alpha1.Build{
						ContainerImage: "docker.io/foo/bar",
					},
				},
			}
			Expect(k8sClient.Create(ctx, hasComp)).Should(Succeed())

			hasCompLookupKey := types.NamespacedName{Name: HASCompNameForBuild, Namespace: HASAppNamespace}
			createdHasComp := &appstudiov1alpha1.Component{}
			Eventually(func() bool {
				k8sClient.Get(context.Background(), hasCompLookupKey, createdHasComp)
				return len(createdHasComp.Status.Conditions) > 0
			}, timeout, interval).Should(BeTrue())

			// Make sure the devfile model was properly set in Component
			Expect(createdHasComp.Status.Devfile).Should(Not(Equal("")))

			hasAppLookupKey := types.NamespacedName{Name: HASAppNameForBuild, Namespace: HASAppNamespace}
			createdHasApp := &appstudiov1alpha1.Application{}
			Eventually(func() bool {
				k8sClient.Get(context.Background(), hasAppLookupKey, createdHasApp)
				return len(createdHasApp.Status.Conditions) > 0 && strings.Contains(createdHasApp.Status.Devfile, ComponentName)
			}, timeout, interval).Should(BeTrue())

			pipelineRuns := &tektonapi.PipelineRunList{}

			Eventually(func() bool {
				labelSelectors := client.ListOptions{Raw: &metav1.ListOptions{
					LabelSelector: "build.appstudio.openshift.io/component=" + createdHasComp.Name,
				}}
				k8sClient.List(context.Background(), pipelineRuns, &labelSelectors)
				return len(pipelineRuns.Items) > 0
			}, timeout, interval).Should(BeTrue())

			pipelineRun := pipelineRuns.Items[0]

			Expect(pipelineRun.Spec.Params).To(Not(BeEmpty()))

			for _, p := range pipelineRun.Spec.Params {
				if p.Name == "output-image" {
					Expect(p.Value.StringVal).To(Equal("docker.io/foo/bar"))
				}
			}

			// Delete the specified HASComp resource
			deleteHASCompCR(hasCompLookupKey)

			// Delete the specified HASApp resource
			deleteHASAppCR(hasAppLookupKey)
		})
	})

>>>>>>> e22da0d1
	Context("Create Component with basic field set", func() {
		It("Should create successfully and update the Application", func() {
			ctx := context.Background()

			applicationName := HASAppName + "1"
			componentName := HASCompName + "1"

			createAndFetchSimpleApp(applicationName, HASAppNamespace, DisplayName, Description)

			hasComp := &appstudiov1alpha1.Component{
				TypeMeta: metav1.TypeMeta{
					APIVersion: "appstudio.redhat.com/v1alpha1",
					Kind:       "Component",
				},
				ObjectMeta: metav1.ObjectMeta{
					Name:      componentName,
					Namespace: HASAppNamespace,
				},
				Spec: appstudiov1alpha1.ComponentSpec{
					ComponentName: ComponentName,
					Application:   applicationName,
					Source: appstudiov1alpha1.ComponentSource{
						ComponentSourceUnion: appstudiov1alpha1.ComponentSourceUnion{
							GitSource: &appstudiov1alpha1.GitSource{
								URL: SampleRepoLink,
							},
						},
					},
				},
			}
			Expect(k8sClient.Create(ctx, hasComp)).Should(Succeed())

			// Look up the has app resource that was created.
			// num(conditions) may still be < 1 on the first try, so retry until at least _some_ condition is set
			hasCompLookupKey := types.NamespacedName{Name: componentName, Namespace: HASAppNamespace}
			createdHasComp := &appstudiov1alpha1.Component{}
			Eventually(func() bool {
				k8sClient.Get(context.Background(), hasCompLookupKey, createdHasComp)
				return len(createdHasComp.Status.Conditions) > 0 && createdHasComp.Status.GitOps.RepositoryURL != ""
			}, timeout, interval).Should(BeTrue())

			// Make sure the devfile model was properly set in Component
			Expect(createdHasComp.Status.Devfile).Should(Not(Equal("")))

			hasAppLookupKey := types.NamespacedName{Name: applicationName, Namespace: HASAppNamespace}
			createdHasApp := &appstudiov1alpha1.Application{}
			Eventually(func() bool {
				k8sClient.Get(context.Background(), hasAppLookupKey, createdHasApp)
				return len(createdHasApp.Status.Conditions) > 0 && strings.Contains(createdHasApp.Status.Devfile, ComponentName)
			}, timeout, interval).Should(BeTrue())

			// Make sure the devfile model was properly set in Application
			Expect(createdHasApp.Status.Devfile).Should(Not(Equal("")))

			// Check the Component devfile
			_, err := devfile.ParseDevfileModel(createdHasComp.Status.Devfile)
			Expect(err).Should(Not(HaveOccurred()))

			// Check the HAS Application devfile
			hasAppDevfile, err := devfile.ParseDevfileModel(createdHasApp.Status.Devfile)
			Expect(err).Should(Not(HaveOccurred()))

			// gitOpsRepo and appModelRepo should both be set
			Expect(string(hasAppDevfile.GetMetadata().Attributes["gitOpsRepository.url"].Raw)).Should(Not(Equal("")))
			Expect(string(hasAppDevfile.GetMetadata().Attributes["appModelRepository.url"].Raw)).Should(Not(Equal("")))

			// gitOpsRepo set in the component equal the repository in the app cr's devfile
			gitopsRepo := hasAppDevfile.GetMetadata().Attributes.GetString("gitOpsRepository.url", &err)
			Expect(err).Should(Not(HaveOccurred()))
			Expect(string(createdHasComp.Status.GitOps.RepositoryURL)).Should(Equal(gitopsRepo))

			hasProjects, err := hasAppDevfile.GetProjects(common.DevfileOptions{})
			Expect(err).Should(Not(HaveOccurred()))
			Expect(len(hasProjects)).ShouldNot(Equal(0))

			nameMatched := false
			repoLinkMatched := false
			for _, project := range hasProjects {
				if project.Name == ComponentName {
					nameMatched = true
				}
				if project.Git != nil && project.Git.GitLikeProjectSource.Remotes["origin"] == SampleRepoLink {
					repoLinkMatched = true
				}
			}
			Expect(nameMatched).Should(Equal(true))
			Expect(repoLinkMatched).Should(Equal(true))

			// Delete the specified HASComp resource
			deleteHASCompCR(hasCompLookupKey)

			// Delete the specified HASApp resource
			deleteHASAppCR(hasAppLookupKey)
		})
	})

	Context("Create Component with basic field set including devfileURL", func() {
		It("Should create successfully on a valid url", func() {
			ctx := context.Background()

			applicationName := HASAppName + "2"
			componentName := HASCompName + "2"

			createAndFetchSimpleApp(applicationName, HASAppNamespace, DisplayName, Description)

			hasComp := &appstudiov1alpha1.Component{
				TypeMeta: metav1.TypeMeta{
					APIVersion: "appstudio.redhat.com/v1alpha1",
					Kind:       "Component",
				},
				ObjectMeta: metav1.ObjectMeta{
					Name:      componentName,
					Namespace: HASAppNamespace,
				},
				Spec: appstudiov1alpha1.ComponentSpec{
					ComponentName: ComponentName,
					Application:   applicationName,
					Source: appstudiov1alpha1.ComponentSource{
						ComponentSourceUnion: appstudiov1alpha1.ComponentSourceUnion{
							GitSource: &appstudiov1alpha1.GitSource{
								URL:        SampleRepoLink,
								DevfileURL: "https://raw.githubusercontent.com/devfile/registry/main/stacks/java-openliberty/devfile.yaml",
							},
						},
					},
				},
			}
			Expect(k8sClient.Create(ctx, hasComp)).Should(Succeed())

			// Look up the has app resource that was created.
			// num(conditions) may still be < 1 on the first try, so retry until at least _some_ condition is set
			hasCompLookupKey := types.NamespacedName{Name: componentName, Namespace: HASAppNamespace}
			createdHasComp := &appstudiov1alpha1.Component{}
			Eventually(func() bool {
				k8sClient.Get(context.Background(), hasCompLookupKey, createdHasComp)
				return len(createdHasComp.Status.Conditions) > 0
			}, timeout, interval).Should(BeTrue())

			// Make sure the devfile model was properly set in Component
			Expect(createdHasComp.Status.Devfile).Should(Not(Equal("")))

			hasAppLookupKey := types.NamespacedName{Name: applicationName, Namespace: HASAppNamespace}
			createdHasApp := &appstudiov1alpha1.Application{}
			Eventually(func() bool {
				k8sClient.Get(context.Background(), hasAppLookupKey, createdHasApp)
				return len(createdHasApp.Status.Conditions) > 0 && strings.Contains(createdHasApp.Status.Devfile, ComponentName)
			}, timeout, interval).Should(BeTrue())

			// Make sure the devfile model was properly set in Application
			Expect(createdHasApp.Status.Devfile).Should(Not(Equal("")))

			// Check the Component devfile
			hasCompDevfile, err := devfile.ParseDevfileModel(createdHasComp.Status.Devfile)
			Expect(err).Should(Not(HaveOccurred()))

			// Check if its Liberty
			Expect(string(hasCompDevfile.GetMetadata().DisplayName)).Should(ContainSubstring("Liberty"))

			// Check the HAS Application devfile
			hasAppDevfile, err := devfile.ParseDevfileModel(createdHasApp.Status.Devfile)
			Expect(err).Should(Not(HaveOccurred()))

			// gitOpsRepo and appModelRepo should both be set
			Expect(string(hasAppDevfile.GetMetadata().Attributes["gitOpsRepository.url"].Raw)).Should(Not(Equal("")))
			Expect(string(hasAppDevfile.GetMetadata().Attributes["appModelRepository.url"].Raw)).Should(Not(Equal("")))

			hasProjects, err := hasAppDevfile.GetProjects(common.DevfileOptions{})
			Expect(err).Should(Not(HaveOccurred()))
			Expect(len(hasProjects)).ShouldNot(Equal(0))

			nameMatched := false
			repoLinkMatched := false
			for _, project := range hasProjects {
				if project.Name == ComponentName {
					nameMatched = true
				}
				if project.Git != nil && project.Git.GitLikeProjectSource.Remotes["origin"] == SampleRepoLink {
					repoLinkMatched = true
				}
			}
			Expect(nameMatched).Should(Equal(true))
			Expect(repoLinkMatched).Should(Equal(true))

			// Delete the specified HASComp resource
			deleteHASCompCR(hasCompLookupKey)

			// Delete the specified HASApp resource
			deleteHASAppCR(hasAppLookupKey)
		})
	})

	Context("Create Component with basic field set including devfileURL", func() {
		It("Should error out on a bad url", func() {
			ctx := context.Background()

			applicationName := HASAppName + "3"
			componentName := HASCompName + "3"

			createAndFetchSimpleApp(applicationName, HASAppNamespace, DisplayName, Description)

			hasComp := &appstudiov1alpha1.Component{
				TypeMeta: metav1.TypeMeta{
					APIVersion: "appstudio.redhat.com/v1alpha1",
					Kind:       "Component",
				},
				ObjectMeta: metav1.ObjectMeta{
					Name:      componentName,
					Namespace: HASAppNamespace,
				},
				Spec: appstudiov1alpha1.ComponentSpec{
					ComponentName: ComponentName,
					Application:   applicationName,
					Source: appstudiov1alpha1.ComponentSource{
						ComponentSourceUnion: appstudiov1alpha1.ComponentSourceUnion{
							GitSource: &appstudiov1alpha1.GitSource{
								URL:        SampleRepoLink,
								DevfileURL: "https://bad/devfile.yaml",
							},
						},
					},
				},
			}
			Expect(k8sClient.Create(ctx, hasComp)).Should(Succeed())

			// Look up the has app resource that was created.
			// num(conditions) may still be < 1 on the first try, so retry until at least _some_ condition is set
			hasCompLookupKey := types.NamespacedName{Name: componentName, Namespace: HASAppNamespace}
			createdHasComp := &appstudiov1alpha1.Component{}
			Eventually(func() bool {
				k8sClient.Get(context.Background(), hasCompLookupKey, createdHasComp)
				return len(createdHasComp.Status.Conditions) > 0
			}, timeout, interval).Should(BeTrue())

			// Make sure the err was set
			Expect(createdHasComp.Status.Devfile).Should(Equal(""))
			Expect(createdHasComp.Status.Conditions[len(createdHasComp.Status.Conditions)-1].Reason).Should(Equal("Error"))
			Expect(strings.ToLower(createdHasComp.Status.Conditions[len(createdHasComp.Status.Conditions)-1].Message)).Should(ContainSubstring("unable to get"))

			hasAppLookupKey := types.NamespacedName{Name: applicationName, Namespace: HASAppNamespace}

			// Delete the specified HASComp resource
			deleteHASCompCR(hasCompLookupKey)

			// Delete the specified HASApp resource
			deleteHASAppCR(hasAppLookupKey)
		})
	})

	Context("Create a Component before an Application", func() {
		It("Should reconcile once the application is created", func() {
			ctx := context.Background()

			applicationName := HASAppName + "4"
			componentName := HASCompName + "4"

			hasComp := &appstudiov1alpha1.Component{
				TypeMeta: metav1.TypeMeta{
					APIVersion: "appstudio.redhat.com/v1alpha1",
					Kind:       "Component",
				},
				ObjectMeta: metav1.ObjectMeta{
					Name:      componentName,
					Namespace: HASAppNamespace,
				},
				Spec: appstudiov1alpha1.ComponentSpec{
					ComponentName: ComponentName,
					Application:   applicationName,
					Source: appstudiov1alpha1.ComponentSource{
						ComponentSourceUnion: appstudiov1alpha1.ComponentSourceUnion{
							GitSource: &appstudiov1alpha1.GitSource{
								URL: SampleRepoLink,
							},
						},
					},
				},
			}
			Expect(k8sClient.Create(ctx, hasComp)).Should(Succeed())

			// Look up the has app resource that was created.
			// num(conditions) may still be < 1 on the first try, so retry until at least _some_ condition is set
			hasCompLookupKey := types.NamespacedName{Name: componentName, Namespace: HASAppNamespace}
			createdHasComp := &appstudiov1alpha1.Component{}
			Eventually(func() bool {
				k8sClient.Get(context.Background(), hasCompLookupKey, createdHasComp)
				return len(createdHasComp.Status.Conditions) > 0
			}, timeout, interval).Should(BeTrue())

			// Make sure the err was set
			Expect(createdHasComp.Status.Devfile).Should(Equal(""))
			Expect(createdHasComp.Status.Conditions[len(createdHasComp.Status.Conditions)-1].Reason).Should(Equal("Error"))
			Expect(createdHasComp.Status.Conditions[len(createdHasComp.Status.Conditions)-1].Message).Should(ContainSubstring(fmt.Sprintf("%q not found", hasComp.Spec.Application)))

			// Now create the application resource that it references
			createAndFetchSimpleApp(applicationName, HASAppNamespace, DisplayName, Description)

			// Now fetch the Component resource and validate that eventually its status condition changes to succcess
			Eventually(func() bool {
				k8sClient.Get(context.Background(), hasCompLookupKey, createdHasComp)
				return len(createdHasComp.Status.Conditions) > 0 && createdHasComp.Status.Conditions[0].Reason == "OK"
			}, timeout, interval).Should(BeTrue())

			// Delete the specified HASComp resource
			deleteHASAppCR(types.NamespacedName{Name: applicationName, Namespace: HASAppNamespace})
			deleteHASCompCR(hasCompLookupKey)

		})
	})

	Context("Create Component with other field set", func() {
		It("Should create successfully and update the Application", func() {
			ctx := context.Background()

			applicationName := HASAppName + "5"
			componentName := HASCompName + "5"

			createAndFetchSimpleApp(applicationName, HASAppNamespace, DisplayName, Description)

			originalRoute := "route-endpoint-url"
			updatedRoute := "route-endpoint-url-2"

			originalReplica := 1
			updatedReplica := 2

			originalPort := 1111
			updatedPort := 2222

			storage1GiResource, err := resource.ParseQuantity("1Gi")
			Expect(err).Should(Not(HaveOccurred()))

			storage2GiResource, err := resource.ParseQuantity("2Gi")
			Expect(err).Should(Not(HaveOccurred()))

			core500mResource, err := resource.ParseQuantity("500m")
			Expect(err).Should(Not(HaveOccurred()))

			core800mResource, err := resource.ParseQuantity("800m")
			Expect(err).Should(Not(HaveOccurred()))

			originalEnv := []corev1.EnvVar{
				{
					Name:  "FOO",
					Value: "foo",
				},
				{
					Name:  "BAR",
					Value: "bar",
				},
			}

			updatedEnv := []corev1.EnvVar{
				{
					Name:  "FOO",
					Value: "foo1",
				},
				{
					Name:  "BAR",
					Value: "bar1",
				},
			}

			originalResources := corev1.ResourceRequirements{
				Limits: corev1.ResourceList{
					corev1.ResourceCPU:              core500mResource,
					corev1.ResourceMemory:           storage1GiResource,
					corev1.ResourceStorage:          storage1GiResource,
					corev1.ResourceEphemeralStorage: storage1GiResource,
				},
				Requests: corev1.ResourceList{
					corev1.ResourceCPU:              core500mResource,
					corev1.ResourceMemory:           storage1GiResource,
					corev1.ResourceStorage:          storage1GiResource,
					corev1.ResourceEphemeralStorage: storage1GiResource,
				},
			}

			updatedResources := corev1.ResourceRequirements{
				Limits: corev1.ResourceList{
					corev1.ResourceCPU:              core800mResource,
					corev1.ResourceMemory:           storage2GiResource,
					corev1.ResourceStorage:          storage2GiResource,
					corev1.ResourceEphemeralStorage: storage2GiResource,
				},
				Requests: corev1.ResourceList{
					corev1.ResourceCPU:              core800mResource,
					corev1.ResourceMemory:           storage2GiResource,
					corev1.ResourceStorage:          storage2GiResource,
					corev1.ResourceEphemeralStorage: storage2GiResource,
				},
			}

			hasComp := &appstudiov1alpha1.Component{
				TypeMeta: metav1.TypeMeta{
					APIVersion: "appstudio.redhat.com/v1alpha1",
					Kind:       "Component",
				},
				ObjectMeta: metav1.ObjectMeta{
					Name:      componentName,
					Namespace: HASAppNamespace,
				},
				Spec: appstudiov1alpha1.ComponentSpec{
					ComponentName: ComponentName,
					Application:   applicationName,
					Source: appstudiov1alpha1.ComponentSource{
						ComponentSourceUnion: appstudiov1alpha1.ComponentSourceUnion{
							GitSource: &appstudiov1alpha1.GitSource{
								URL: SampleRepoLink,
							},
						},
					},
					Build: appstudiov1alpha1.Build{
						ContainerImage: "quay.io/test/test-image:latest",
					},
					Replicas:   originalReplica,
					TargetPort: originalPort,
					Route:      originalRoute,
					Env:        originalEnv,
					Resources:  originalResources,
				},
			}
			Expect(k8sClient.Create(ctx, hasComp)).Should(Succeed())

			// Look up the has app resource that was created.
			hasCompLookupKey := types.NamespacedName{Name: componentName, Namespace: HASAppNamespace}
			createdHasComp := &appstudiov1alpha1.Component{}
			Eventually(func() bool {
				k8sClient.Get(context.Background(), hasCompLookupKey, createdHasComp)
				return len(createdHasComp.Status.Conditions) > 0
			}, timeout, interval).Should(BeTrue())

			// Validate that the built container image was set in the status
			Expect(createdHasComp.Status.ContainerImage).Should(Equal("quay.io/test/test-image:latest"))

			// Make sure the devfile model was properly set in Component
			Expect(createdHasComp.Status.Devfile).Should(Not(Equal("")))

			hasAppLookupKey := types.NamespacedName{Name: applicationName, Namespace: HASAppNamespace}
			createdHasApp := &appstudiov1alpha1.Application{}
			Eventually(func() bool {
				k8sClient.Get(context.Background(), hasAppLookupKey, createdHasApp)
				return len(createdHasApp.Status.Conditions) > 0 && strings.Contains(createdHasApp.Status.Devfile, ComponentName)
			}, timeout, interval).Should(BeTrue())

			// Make sure the devfile model was properly set in Application
			Expect(createdHasApp.Status.Devfile).Should(Not(Equal("")))

			// Check the Component devfile
			hasCompDevfile, err := devfile.ParseDevfileModel(createdHasComp.Status.Devfile)
			Expect(err).Should(Not(HaveOccurred()))

			checklist := updateChecklist{
				route:     originalRoute,
				replica:   originalReplica,
				port:      originalPort,
				env:       originalEnv,
				resources: originalResources,
			}

			verifyHASComponentUpdates(hasCompDevfile, checklist, nil)

			// Check the HAS Application devfile
			hasAppDevfile, err := devfile.ParseDevfileModel(createdHasApp.Status.Devfile)
			Expect(err).Should(Not(HaveOccurred()))

			// gitOpsRepo and appModelRepo should both be set
			Expect(string(hasAppDevfile.GetMetadata().Attributes["gitOpsRepository.url"].Raw)).Should(Not(Equal("")))
			Expect(string(hasAppDevfile.GetMetadata().Attributes["appModelRepository.url"].Raw)).Should(Not(Equal("")))

			// project should be set in hasApp
			hasProjects, err := hasAppDevfile.GetProjects(common.DevfileOptions{})
			Expect(err).Should(Not(HaveOccurred()))
			Expect(len(hasProjects)).ShouldNot(Equal(0))

			nameMatched := false
			repoLinkMatched := false
			for _, project := range hasProjects {
				if project.Name == ComponentName {
					nameMatched = true
				}
				if project.Git != nil && project.Git.GitLikeProjectSource.Remotes["origin"] == SampleRepoLink {
					repoLinkMatched = true
				}
			}
			Expect(nameMatched).Should(Equal(true))
			Expect(repoLinkMatched).Should(Equal(true))

			// update the hasComp and apply
			createdHasComp.Spec.Replicas = updatedReplica
			createdHasComp.Spec.Route = updatedRoute
			createdHasComp.Spec.TargetPort = updatedPort
			createdHasComp.Spec.Env = updatedEnv
			createdHasComp.Spec.Resources = updatedResources
			createdHasComp.Spec.Build.ContainerImage = "quay.io/newimage/newimage:latest"

			Expect(k8sClient.Update(ctx, createdHasComp)).Should(Succeed())

			updatedHasComp := &appstudiov1alpha1.Component{}
			Eventually(func() bool {
				k8sClient.Get(context.Background(), hasCompLookupKey, updatedHasComp)
				return updatedHasComp.Status.Conditions[len(updatedHasComp.Status.Conditions)-1].Type == "Updated"
			}, timeout, interval).Should(BeTrue())

			// Make sure the devfile model was properly set in Component
			Expect(updatedHasComp.Status.ContainerImage).Should(Equal("quay.io/newimage/newimage:latest"))

			// Make sure the devfile model was properly set in Component
			Expect(updatedHasComp.Status.Devfile).Should(Not(Equal("")))

			// Check the Component updated devfile
			hasCompUpdatedDevfile, err := devfile.ParseDevfileModel(updatedHasComp.Status.Devfile)
			Expect(err).Should(Not(HaveOccurred()))

			checklist = updateChecklist{
				route:     updatedRoute,
				replica:   updatedReplica,
				port:      updatedPort,
				env:       updatedEnv,
				resources: updatedResources,
			}

			verifyHASComponentUpdates(hasCompUpdatedDevfile, checklist, nil)

			// Delete the specified HASComp resource
			deleteHASCompCR(hasCompLookupKey)

			// Delete the specified HASApp resource
			deleteHASAppCR(hasAppLookupKey)
		})
	})

	Context("Create Component with built container image set", func() {
		It("Should create successfully", func() {
			ctx := context.Background()

			applicationName := HASAppName + "6"
			componentName := HASCompName + "6"

			createAndFetchSimpleApp(applicationName, HASAppNamespace, DisplayName, Description)

			hasComp := &appstudiov1alpha1.Component{
				TypeMeta: metav1.TypeMeta{
					APIVersion: "appstudio.redhat.com/v1alpha1",
					Kind:       "Component",
				},
				ObjectMeta: metav1.ObjectMeta{
					Name:      componentName,
					Namespace: HASAppNamespace,
				},
				Spec: appstudiov1alpha1.ComponentSpec{
					ComponentName: ComponentName,
					Application:   applicationName,
					Source: appstudiov1alpha1.ComponentSource{
						ComponentSourceUnion: appstudiov1alpha1.ComponentSourceUnion{
							GitSource: &appstudiov1alpha1.GitSource{
								URL: SampleRepoLink,
							},
						},
					},
					Build: appstudiov1alpha1.Build{
						ContainerImage: "quay.io/test/testimage:latest",
					},
				},
			}
			Expect(k8sClient.Create(ctx, hasComp)).Should(Succeed())

			// Look up the has app resource that was created.
			// num(conditions) may still be < 1 on the first try, so retry until at least _some_ condition is set
			hasCompLookupKey := types.NamespacedName{Name: componentName, Namespace: HASAppNamespace}
			createdHasComp := &appstudiov1alpha1.Component{}
			Eventually(func() bool {
				k8sClient.Get(context.Background(), hasCompLookupKey, createdHasComp)
				return len(createdHasComp.Status.Conditions) > 0 && createdHasComp.Status.ContainerImage != ""
			}, timeout, interval).Should(BeTrue())

			// Make sure the devfile model was properly set in Component
			Expect(createdHasComp.Status.Devfile).Should(Not(Equal("")))

			hasAppLookupKey := types.NamespacedName{Name: applicationName, Namespace: HASAppNamespace}
			createdHasApp := &appstudiov1alpha1.Application{}
			Eventually(func() bool {
				k8sClient.Get(context.Background(), hasAppLookupKey, createdHasApp)
				return len(createdHasApp.Status.Conditions) > 0 && strings.Contains(createdHasApp.Status.Devfile, ComponentName)
			}, timeout, interval).Should(BeTrue())

			// Make sure the devfile model was properly set in Application
			Expect(createdHasApp.Status.Devfile).Should(Not(Equal("")))

			// Check the Component devfile
			_, err := devfile.ParseDevfileModel(createdHasComp.Status.Devfile)
			Expect(err).Should(Not(HaveOccurred()))

			// Make sure the component's built image is included in the status
			Expect(createdHasComp.Status.ContainerImage).Should(Equal("quay.io/test/testimage:latest"))

			// Delete the specified HASComp resource
			deleteHASCompCR(hasCompLookupKey)

			// Delete the specified HASApp resource
			deleteHASAppCR(hasAppLookupKey)
		})
	})

	Context("Component with invalid devfile", func() {
		It("Should fail and have proper failure condition set", func() {
			ctx := context.Background()

			applicationName := HASAppName + "7"
			componentName := HASCompName + "7"

			createAndFetchSimpleApp(applicationName, HASAppNamespace, DisplayName, Description)

			hasComp := &appstudiov1alpha1.Component{
				TypeMeta: metav1.TypeMeta{
					APIVersion: "appstudio.redhat.com/v1alpha1",
					Kind:       "Component",
				},
				ObjectMeta: metav1.ObjectMeta{
					Name:      componentName,
					Namespace: HASAppNamespace,
				},
				Spec: appstudiov1alpha1.ComponentSpec{
					ComponentName: ComponentName,
					Application:   applicationName,
					Source: appstudiov1alpha1.ComponentSource{
						ComponentSourceUnion: appstudiov1alpha1.ComponentSourceUnion{
							GitSource: &appstudiov1alpha1.GitSource{
								URL: SampleRepoLink,
							},
						},
					},
					Build: appstudiov1alpha1.Build{
						ContainerImage: "quay.io/test/testimage:latest",
					},
				},
			}
			Expect(k8sClient.Create(ctx, hasComp)).Should(Succeed())

			// Look up the component resource that was created.
			// num(conditions) may still be < 1 on the first try, so retry until at least _some_ condition is set
			hasCompLookupKey := types.NamespacedName{Name: componentName, Namespace: HASAppNamespace}
			createdHasComp := &appstudiov1alpha1.Component{}
			Eventually(func() bool {
				k8sClient.Get(context.Background(), hasCompLookupKey, createdHasComp)
				return len(createdHasComp.Status.Conditions) > 0
			}, timeout, interval).Should(BeTrue())

			// Remove the component's devfile and update a field in the spec to trigger a reconcile
			createdHasComp.Status.Devfile = "a"
			Expect(k8sClient.Status().Update(ctx, createdHasComp)).Should(Succeed())

			createdHasComp.Spec.Build.ContainerImage = "test"
			Expect(k8sClient.Update(ctx, createdHasComp)).Should(Succeed())

			updatedHasComp := &appstudiov1alpha1.Component{}
			Eventually(func() bool {
				k8sClient.Get(context.Background(), hasCompLookupKey, updatedHasComp)
				return updatedHasComp.Status.Conditions[len(updatedHasComp.Status.Conditions)-1].Type == "Updated"
			}, timeout, interval).Should(BeTrue())

			errCondition := updatedHasComp.Status.Conditions[len(updatedHasComp.Status.Conditions)-1]
			Expect(errCondition.Status).Should(Equal(metav1.ConditionFalse))
			Expect(errCondition.Message).Should(ContainSubstring("failed to decode devfile json"))

			// Delete the specified HASComp resource
			deleteHASCompCR(hasCompLookupKey)

			// Delete the specified HASApp resource
			hasAppLookupKey := types.NamespacedName{Name: applicationName, Namespace: HASAppNamespace}
			deleteHASAppCR(hasAppLookupKey)
		})
	})

	// The following two tests test that we properly return an error when the gitops resource generation errors out for some reason
	// To trigger a gitops generation failure we can:
	// 1. Use an invalid gitops repo url,
	// 2. Remove the gitops repository annotations, or
	// 3. Create a mock executor to emulate exec failures (difficult to do with current test setup)
	// This first test will just use an invalid gitops repository url for the component
	Context("Component with gitops resource generation failure", func() {
		It("Should have proper failure condition set", func() {
			ctx := context.Background()

			applicationName := HASAppName + "8"
			componentName := HASCompName + "8"

			hasApp := &appstudiov1alpha1.Application{
				TypeMeta: metav1.TypeMeta{
					APIVersion: "appstudio.redhat.com/v1alpha1",
					Kind:       "Application",
				},
				ObjectMeta: metav1.ObjectMeta{
					Name:      applicationName,
					Namespace: HASAppNamespace,
				},
				Spec: appstudiov1alpha1.ApplicationSpec{
					DisplayName: DisplayName,
					Description: Description,
					GitOpsRepository: appstudiov1alpha1.ApplicationGitRepository{
						URL: "https://github.com/redhat-appstudio-appdata/!@#$%U%I$F    DFDN##",
					},
				},
			}

			Expect(k8sClient.Create(ctx, hasApp)).Should(Succeed())
			createdHasApp := &appstudiov1alpha1.Application{}
			hasAppLookupKey := types.NamespacedName{Name: applicationName, Namespace: HASAppNamespace}
			Eventually(func() bool {
				k8sClient.Get(context.Background(), hasAppLookupKey, createdHasApp)
				return len(createdHasApp.Status.Conditions) > 0
			}, timeout, interval).Should(BeTrue())

			hasComp := &appstudiov1alpha1.Component{
				TypeMeta: metav1.TypeMeta{
					APIVersion: "appstudio.redhat.com/v1alpha1",
					Kind:       "Component",
				},
				ObjectMeta: metav1.ObjectMeta{
					Name:      componentName,
					Namespace: HASAppNamespace,
				},
				Spec: appstudiov1alpha1.ComponentSpec{
					ComponentName: ComponentName,
					Application:   applicationName,
					Source: appstudiov1alpha1.ComponentSource{
						ComponentSourceUnion: appstudiov1alpha1.ComponentSourceUnion{
							GitSource: &appstudiov1alpha1.GitSource{
								URL: SampleRepoLink,
							},
						},
					},
					Build: appstudiov1alpha1.Build{
						ContainerImage: "quay.io/test/testimage:latest",
					},
				},
			}
			Expect(k8sClient.Create(ctx, hasComp)).Should(Succeed())

			// Look up the component resource that was created.
			// num(conditions) may still be < 1 on the first try, so retry until at least _some_ condition is set
			hasCompLookupKey := types.NamespacedName{Name: componentName, Namespace: HASAppNamespace}
			createdHasComp := &appstudiov1alpha1.Component{}
			Eventually(func() bool {
				k8sClient.Get(context.Background(), hasCompLookupKey, createdHasComp)
				return len(createdHasComp.Status.Conditions) > 0 && createdHasComp.Status.Conditions[len(createdHasComp.Status.Conditions)-1].Status == metav1.ConditionFalse
			}, timeout, interval).Should(BeTrue())

			errCondition := createdHasComp.Status.Conditions[len(createdHasComp.Status.Conditions)-1]
			Expect(errCondition.Status).Should(Equal(metav1.ConditionFalse))
			Expect(errCondition.Message).Should(ContainSubstring("Unable to generate gitops resources"))
			// Delete the specified HASComp resource
			deleteHASCompCR(hasCompLookupKey)

			// Delete the specified HASApp resource
			deleteHASAppCR(hasAppLookupKey)
		})
	})

	// This test will create an Application and a Component, then remove the gitops repository annotation from the component and update it
	// The gitops generation should fail due to the gitops repository annotation missing
	Context("Component updated with missing gitops annotation", func() {
		It("Should have gitops generation failure and set proper error condition", func() {
			ctx := context.Background()

			applicationName := HASAppName + "9"
			componentName := HASCompName + "9"

			createAndFetchSimpleApp(applicationName, HASAppNamespace, DisplayName, Description)

			hasComp := &appstudiov1alpha1.Component{
				TypeMeta: metav1.TypeMeta{
					APIVersion: "appstudio.redhat.com/v1alpha1",
					Kind:       "Component",
				},
				ObjectMeta: metav1.ObjectMeta{
					Name:      componentName,
					Namespace: HASAppNamespace,
				},
				Spec: appstudiov1alpha1.ComponentSpec{
					ComponentName: ComponentName,
					Application:   applicationName,
					Source: appstudiov1alpha1.ComponentSource{
						ComponentSourceUnion: appstudiov1alpha1.ComponentSourceUnion{
							GitSource: &appstudiov1alpha1.GitSource{
								URL: SampleRepoLink,
							},
						},
					},
					Build: appstudiov1alpha1.Build{
						ContainerImage: "quay.io/test/testimage:latest",
					},
				},
			}
			Expect(k8sClient.Create(ctx, hasComp)).Should(Succeed())

			// Look up the component resource that was created.
			// num(conditions) may still be < 1 on the first try, so retry until at least _some_ condition is set
			hasCompLookupKey := types.NamespacedName{Name: componentName, Namespace: HASAppNamespace}
			createdHasComp := &appstudiov1alpha1.Component{}
			Eventually(func() bool {
				k8sClient.Get(context.Background(), hasCompLookupKey, createdHasComp)
				return len(createdHasComp.Status.Conditions) > 0
			}, timeout, interval).Should(BeTrue())

			// Remove the gitops status
			createdHasComp.Status.GitOps = appstudiov1alpha1.GitOpsStatus{}
			Expect(k8sClient.Status().Update(ctx, createdHasComp)).Should(Succeed())

			// Trigger a new reconcile
			createdHasComp.Spec.Build.ContainerImage = "Newimage"
			Expect(k8sClient.Update(ctx, createdHasComp)).Should(Succeed())

			updatedHasComp := &appstudiov1alpha1.Component{}
			Eventually(func() bool {
				k8sClient.Get(context.Background(), hasCompLookupKey, updatedHasComp)
				return updatedHasComp.Status.Conditions[len(updatedHasComp.Status.Conditions)-1].Type == "Updated" && updatedHasComp.Status.Conditions[len(updatedHasComp.Status.Conditions)-1].Status == metav1.ConditionFalse
			}, timeout, interval).Should(BeTrue())

			Expect(updatedHasComp.Status.Conditions[len(updatedHasComp.Status.Conditions)-1].Status).Should(Equal(metav1.ConditionFalse))

			// Delete the specified HASComp resource
			deleteHASCompCR(hasCompLookupKey)

			// Delete the specified HASApp resource
			hasAppLookupKey := types.NamespacedName{Name: applicationName, Namespace: HASAppNamespace}
			deleteHASAppCR(hasAppLookupKey)
		})
	})

	// This test will create an Application and a Component, then remove the gitops repository annotation from the component and update it
	// The gitops generation should fail due to the gitops repository annotation missing
	Context("Component created with App with missing gitops repository", func() {
		It("Should fail since Application has no gitops repository", func() {
			var err error
			ctx := context.Background()

			applicationName := HASAppName + "10"
			componentName := HASCompName + "10"

			hasApp := createAndFetchSimpleApp(applicationName, HASAppNamespace, DisplayName, Description)
			curDevfile, err := devfile.ParseDevfileModel(hasApp.Status.Devfile)
			Expect(err).ToNot(HaveOccurred())

			// Remove the gitops URL and update the status of the resource
			devfileMeta := curDevfile.GetMetadata()
			devfileMeta.Attributes = attributes.Attributes{}
			curDevfile.SetMetadata(devfileMeta)
			devfileYaml, err := yaml.Marshal(curDevfile)
			Expect(err).ToNot(HaveOccurred())
			hasApp.Status.Devfile = string(devfileYaml)
			Expect(k8sClient.Status().Update(context.Background(), hasApp)).Should(Succeed())

			// Wait for the application resource to be updated
			hasAppLookupKey := types.NamespacedName{Name: applicationName, Namespace: HASAppNamespace}
			Eventually(func() bool {
				k8sClient.Get(context.Background(), hasAppLookupKey, hasApp)

				// Return true if the fetched resource has our "updated" devfile status
				return hasApp.Status.Devfile == string(devfileYaml)
			}, timeout, interval).Should(BeTrue())

			// Create the hasComp resource
			hasComp := &appstudiov1alpha1.Component{
				TypeMeta: metav1.TypeMeta{
					APIVersion: "appstudio.redhat.com/v1alpha1",
					Kind:       "Component",
				},
				ObjectMeta: metav1.ObjectMeta{
					Name:      componentName,
					Namespace: HASAppNamespace,
				},
				Spec: appstudiov1alpha1.ComponentSpec{
					ComponentName: ComponentName,
					Application:   applicationName,
					Source: appstudiov1alpha1.ComponentSource{
						ComponentSourceUnion: appstudiov1alpha1.ComponentSourceUnion{
							GitSource: &appstudiov1alpha1.GitSource{
								URL: SampleRepoLink,
							},
						},
					},
					Build: appstudiov1alpha1.Build{
						ContainerImage: "quay.io/test/testimage:latest",
					},
				},
			}
			Expect(k8sClient.Create(ctx, hasComp)).Should(Succeed())

			// Look up the component resource that was created.
			// num(conditions) may still be < 1 on the first try, so retry until at least _some_ condition is set
			hasCompLookupKey := types.NamespacedName{Name: componentName, Namespace: HASAppNamespace}
			createdHasComp := &appstudiov1alpha1.Component{}
			Eventually(func() bool {
				k8sClient.Get(context.Background(), hasCompLookupKey, createdHasComp)
				return len(createdHasComp.Status.Conditions) > 0 && createdHasComp.Status.Conditions[len(createdHasComp.Status.Conditions)-1].Status == metav1.ConditionFalse
			}, timeout, interval).Should(BeTrue())

			Expect(createdHasComp.Status.Conditions[len(createdHasComp.Status.Conditions)-1].Message).Should(ContainSubstring("unable to retrieve GitOps repository from Application CR devfile"))

			// Delete the specified HASComp resource
			deleteHASCompCR(hasCompLookupKey)

			// Delete the specified HASApp resource
			deleteHASAppCR(hasAppLookupKey)
		})
	})

	Context("Create Component with invalid git url", func() {
		It("Should fail with error", func() {
			ctx := context.Background()

			applicationName := HASAppName + "11"
			componentName := HASCompName + "11"

			hasApp := &appstudiov1alpha1.Application{
				TypeMeta: metav1.TypeMeta{
					APIVersion: "appstudio.redhat.com/v1alpha1",
					Kind:       "Application",
				},
				ObjectMeta: metav1.ObjectMeta{
					Name:      applicationName,
					Namespace: HASAppNamespace,
				},
				Spec: appstudiov1alpha1.ApplicationSpec{
					DisplayName: DisplayName,
					Description: Description,
				},
			}

			Expect(k8sClient.Create(ctx, hasApp)).Should(Succeed())

			hasComp := &appstudiov1alpha1.Component{
				TypeMeta: metav1.TypeMeta{
					APIVersion: "appstudio.redhat.com/v1alpha1",
					Kind:       "Component",
				},
				ObjectMeta: metav1.ObjectMeta{
					Name:      componentName,
					Namespace: HASAppNamespace,
				},
				Spec: appstudiov1alpha1.ComponentSpec{
					ComponentName: ComponentName,
					Application:   applicationName,
					Source: appstudiov1alpha1.ComponentSource{
						ComponentSourceUnion: appstudiov1alpha1.ComponentSourceUnion{
							GitSource: &appstudiov1alpha1.GitSource{
								URL: "http://fds df &#%&%*$ jdnc/\\",
							},
						},
					},
				},
			}
			Expect(k8sClient.Create(ctx, hasComp)).Should(Succeed())

			// Look up the has app resource that was created.
			// num(conditions) may still be < 1 on the first try, so retry until at least _some_ condition is set
			hasCompLookupKey := types.NamespacedName{Name: componentName, Namespace: HASAppNamespace}
			createdHasComp := &appstudiov1alpha1.Component{}
			Eventually(func() bool {
				k8sClient.Get(context.Background(), hasCompLookupKey, createdHasComp)
				return len(createdHasComp.Status.Conditions) > 0
			}, timeout, interval).Should(BeTrue())

			// Make sure the devfile model was properly set in Component
			errCondition := createdHasComp.Status.Conditions[len(createdHasComp.Status.Conditions)-1]
			Expect(errCondition.Status).Should(Equal(metav1.ConditionFalse))
			Expect(errCondition.Message).Should(ContainSubstring("Component create failed: parse \"http://fds df &\": invalid character \" \" in host name"))

			hasAppLookupKey := types.NamespacedName{Name: applicationName, Namespace: HASAppNamespace}

			// Delete the specified HASComp resource
			deleteHASCompCR(hasCompLookupKey)

			// Delete the specified HASApp resource
			deleteHASAppCR(hasAppLookupKey)
		})
	})

	Context("Create Component with invalid devfile url", func() {
		It("Should fail with error that devfile couldn't be unmarshalled", func() {
			ctx := context.Background()

			applicationName := HASAppName + "12"
			componentName := HASCompName + "12"

			hasApp := &appstudiov1alpha1.Application{
				TypeMeta: metav1.TypeMeta{
					APIVersion: "appstudio.redhat.com/v1alpha1",
					Kind:       "Application",
				},
				ObjectMeta: metav1.ObjectMeta{
					Name:      applicationName,
					Namespace: HASAppNamespace,
				},
				Spec: appstudiov1alpha1.ApplicationSpec{
					DisplayName: DisplayName,
					Description: Description,
				},
			}

			Expect(k8sClient.Create(ctx, hasApp)).Should(Succeed())

			hasComp := &appstudiov1alpha1.Component{
				TypeMeta: metav1.TypeMeta{
					APIVersion: "appstudio.redhat.com/v1alpha1",
					Kind:       "Component",
				},
				ObjectMeta: metav1.ObjectMeta{
					Name:      componentName,
					Namespace: HASAppNamespace,
				},
				Spec: appstudiov1alpha1.ComponentSpec{
					ComponentName: ComponentName,
					Application:   applicationName,
					Source: appstudiov1alpha1.ComponentSource{
						ComponentSourceUnion: appstudiov1alpha1.ComponentSourceUnion{
							GitSource: &appstudiov1alpha1.GitSource{
								URL:        SampleRepoLink,
								DevfileURL: "https://gist.githubusercontent.com/johnmcollier/f322819abaef77a4646a5d27279acb1a/raw/04cfa05bdd8a2f960fffd3cb2fe007efd597f059/component.yaml",
							},
						},
					},
				},
			}
			Expect(k8sClient.Create(ctx, hasComp)).Should(Succeed())

			// Look up the has app resource that was created.
			// num(conditions) may still be < 1 on the first try, so retry until at least _some_ condition is set
			hasCompLookupKey := types.NamespacedName{Name: componentName, Namespace: HASAppNamespace}
			createdHasComp := &appstudiov1alpha1.Component{}
			Eventually(func() bool {
				k8sClient.Get(context.Background(), hasCompLookupKey, createdHasComp)
				return len(createdHasComp.Status.Conditions) > 0
			}, timeout, interval).Should(BeTrue())

			// Make sure the devfile model was properly set in Component
			errCondition := createdHasComp.Status.Conditions[len(createdHasComp.Status.Conditions)-1]
			Expect(errCondition.Status).Should(Equal(metav1.ConditionFalse))
			Expect(errCondition.Message).Should(ContainSubstring("Component create failed: schemaVersion not present in devfile"))

			hasAppLookupKey := types.NamespacedName{Name: applicationName, Namespace: HASAppNamespace}

			// Delete the specified HASComp resource
			deleteHASCompCR(hasCompLookupKey)

			// Delete the specified HASApp resource
			deleteHASAppCR(hasAppLookupKey)
		})
	})

	// Private Git Repo tests
	Context("Create Component with git secret field set to non-existent secret", func() {
		It("Should error out since the secret doesn't exist", func() {
			ctx := context.Background()

			applicationName := HASAppName + "13"
			componentName := HASCompName + "13"

			createAndFetchSimpleApp(applicationName, HASAppNamespace, DisplayName, Description)

			hasComp := &appstudiov1alpha1.Component{
				TypeMeta: metav1.TypeMeta{
					APIVersion: "appstudio.redhat.com/v1alpha1",
					Kind:       "Component",
				},
				ObjectMeta: metav1.ObjectMeta{
					Name:      componentName,
					Namespace: HASAppNamespace,
				},
				Spec: appstudiov1alpha1.ComponentSpec{
					ComponentName: ComponentName,
					Application:   applicationName,
					Secret:        "fake-secret",
					Source: appstudiov1alpha1.ComponentSource{
						ComponentSourceUnion: appstudiov1alpha1.ComponentSourceUnion{
							GitSource: &appstudiov1alpha1.GitSource{
								URL:        SampleRepoLink,
								DevfileURL: "https://github.com/test/repo",
							},
						},
					},
				},
			}
			Expect(k8sClient.Create(ctx, hasComp)).Should(Succeed())

			// Look up the has app resource that was created.
			// num(conditions) may still be < 1 on the first try, so retry until at least _some_ condition is set
			hasCompLookupKey := types.NamespacedName{Name: componentName, Namespace: HASAppNamespace}
			createdHasComp := &appstudiov1alpha1.Component{}
			Eventually(func() bool {
				k8sClient.Get(context.Background(), hasCompLookupKey, createdHasComp)
				return len(createdHasComp.Status.Conditions) > 0
			}, timeout, interval).Should(BeTrue())

			// Make sure the err was set
			Expect(createdHasComp.Status.Devfile).Should(Equal(""))
			Expect(createdHasComp.Status.Conditions[len(createdHasComp.Status.Conditions)-1].Reason).Should(Equal("Error"))
			Expect(strings.ToLower(createdHasComp.Status.Conditions[len(createdHasComp.Status.Conditions)-1].Message)).Should(ContainSubstring("component create failed: secret \"fake-secret\" not found"))

			hasAppLookupKey := types.NamespacedName{Name: applicationName, Namespace: HASAppNamespace}

			// Delete the specified HASComp resource
			deleteHASCompCR(hasCompLookupKey)

			// Delete the specified HASApp resource
			deleteHASAppCR(hasAppLookupKey)
		})
	})

	Context("Create Component with git secret field set to valid secret", func() {
		It("Should create successfully", func() {
			ctx := context.Background()

			applicationName := HASAppName + "14"
			componentName := HASCompName + "14"

			// Create a git secret
			tokenSecret := &corev1.Secret{
				TypeMeta: metav1.TypeMeta{
					Kind: "Secret",
				},
				ObjectMeta: metav1.ObjectMeta{
					Name:      componentName,
					Namespace: HASAppNamespace,
				},
				StringData: map[string]string{
					"password": "sometoken",
				},
			}

			Expect(k8sClient.Create(ctx, tokenSecret)).Should(Succeed())

			createAndFetchSimpleApp(applicationName, HASAppNamespace, DisplayName, Description)

			hasComp := &appstudiov1alpha1.Component{
				TypeMeta: metav1.TypeMeta{
					APIVersion: "appstudio.redhat.com/v1alpha1",
					Kind:       "Component",
				},
				ObjectMeta: metav1.ObjectMeta{
					Name:      componentName,
					Namespace: HASAppNamespace,
				},
				Spec: appstudiov1alpha1.ComponentSpec{
					ComponentName: ComponentName,
					Application:   applicationName,
					Secret:        componentName,
					Source: appstudiov1alpha1.ComponentSource{
						ComponentSourceUnion: appstudiov1alpha1.ComponentSourceUnion{
							GitSource: &appstudiov1alpha1.GitSource{
								URL: SampleRepoLink,
							},
						},
					},
				},
			}
			Expect(k8sClient.Create(ctx, hasComp)).Should(Succeed())

			// Look up the has app resource that was created.
			// num(conditions) may still be < 1 on the first try, so retry until at least _some_ condition is set
			hasCompLookupKey := types.NamespacedName{Name: componentName, Namespace: HASAppNamespace}
			createdHasComp := &appstudiov1alpha1.Component{}
			Eventually(func() bool {
				k8sClient.Get(context.Background(), hasCompLookupKey, createdHasComp)
				return len(createdHasComp.Status.Conditions) > 0
			}, timeout, interval).Should(BeTrue())

			// Make sure the err was set
			Expect(createdHasComp.Status.Devfile).Should(Not(Equal("")))
			Expect(createdHasComp.Status.Conditions[len(createdHasComp.Status.Conditions)-1].Status).Should(Equal(metav1.ConditionTrue))

			hasAppLookupKey := types.NamespacedName{Name: applicationName, Namespace: HASAppNamespace}

			// Delete the specified HASComp resource
			deleteHASCompCR(hasCompLookupKey)

			// Delete the specified HASApp resource
			deleteHASAppCR(hasAppLookupKey)
		})
	})

	Context("Create Component with private repo, but no devfile", func() {
		It("Should error out since no devfile exists", func() {
			ctx := context.Background()

			applicationName := HASAppName + "15"
			componentName := HASCompName + "15"

			// Create a git secret
			tokenSecret := &corev1.Secret{
				TypeMeta: metav1.TypeMeta{
					Kind: "Secret",
				},
				ObjectMeta: metav1.ObjectMeta{
					Name:      componentName,
					Namespace: HASAppNamespace,
				},
				StringData: map[string]string{
					"password": "sometoken",
				},
			}

			Expect(k8sClient.Create(ctx, tokenSecret)).Should(Succeed())

			createAndFetchSimpleApp(applicationName, HASAppNamespace, DisplayName, Description)

			hasComp := &appstudiov1alpha1.Component{
				TypeMeta: metav1.TypeMeta{
					APIVersion: "appstudio.redhat.com/v1alpha1",
					Kind:       "Component",
				},
				ObjectMeta: metav1.ObjectMeta{
					Name:      componentName,
					Namespace: HASAppNamespace,
				},
				Spec: appstudiov1alpha1.ComponentSpec{
					ComponentName: ComponentName,
					Application:   applicationName,
					Secret:        componentName,
					Source: appstudiov1alpha1.ComponentSource{
						ComponentSourceUnion: appstudiov1alpha1.ComponentSourceUnion{
							GitSource: &appstudiov1alpha1.GitSource{
								URL: "https://github.com/johnmcollier/test-error-response",
							},
						},
					},
				},
			}
			Expect(k8sClient.Create(ctx, hasComp)).Should(Succeed())

			// Look up the has app resource that was created.
			// num(conditions) may still be < 1 on the first try, so retry until at least _some_ condition is set
			hasCompLookupKey := types.NamespacedName{Name: componentName, Namespace: HASAppNamespace}
			createdHasComp := &appstudiov1alpha1.Component{}
			Eventually(func() bool {
				k8sClient.Get(context.Background(), hasCompLookupKey, createdHasComp)
				return len(createdHasComp.Status.Conditions) > 0
			}, timeout, interval).Should(BeTrue())

			// Make sure the err was set
			Expect(createdHasComp.Status.Devfile).Should(Equal(""))
			Expect(createdHasComp.Status.Conditions[len(createdHasComp.Status.Conditions)-1].Status).Should(Equal(metav1.ConditionFalse))
			Expect(strings.ToLower(createdHasComp.Status.Conditions[len(createdHasComp.Status.Conditions)-1].Message)).Should(ContainSubstring("component create failed: unable to find any devfiles in repo https://github.com/johnmcollier/test-error-response"))

			hasAppLookupKey := types.NamespacedName{Name: applicationName, Namespace: HASAppNamespace}

			// Delete the specified HASComp resource
			deleteHASCompCR(hasCompLookupKey)

			// Delete the specified HASApp resource
			deleteHASAppCR(hasAppLookupKey)
		})
	})

	Context("Create Component with with context folder containing no devfile", func() {
		It("Should error out because a devfile cannot be found", func() {
			ctx := context.Background()

			applicationName := HASAppName + "16"
			componentName := HASCompName + "16"

			createAndFetchSimpleApp(applicationName, HASAppNamespace, DisplayName, Description)

			hasComp := &appstudiov1alpha1.Component{
				TypeMeta: metav1.TypeMeta{
					APIVersion: "appstudio.redhat.com/v1alpha1",
					Kind:       "Component",
				},
				ObjectMeta: metav1.ObjectMeta{
					Name:      componentName,
					Namespace: HASAppNamespace,
				},
				Spec: appstudiov1alpha1.ComponentSpec{
					ComponentName: ComponentName,
					Application:   applicationName,
					Source: appstudiov1alpha1.ComponentSource{
						ComponentSourceUnion: appstudiov1alpha1.ComponentSourceUnion{
							GitSource: &appstudiov1alpha1.GitSource{
								URL: "https://github.com/devfile-samples/devfile-sample-python-basic",
							},
						},
					},
					Context: "/docker",
				},
			}
			Expect(k8sClient.Create(ctx, hasComp)).Should(Succeed())

			// Look up the has app resource that was created.
			// num(conditions) may still be < 1 on the first try, so retry until at least _some_ condition is set
			hasCompLookupKey := types.NamespacedName{Name: componentName, Namespace: HASAppNamespace}
			createdHasComp := &appstudiov1alpha1.Component{}
			Eventually(func() bool {
				k8sClient.Get(context.Background(), hasCompLookupKey, createdHasComp)
				return len(createdHasComp.Status.Conditions) > 0
			}, timeout, interval).Should(BeTrue())

			// Make sure the err was set
			Expect(createdHasComp.Status.Conditions[len(createdHasComp.Status.Conditions)-1].Reason).Should(Equal("Error"))
			Expect(strings.ToLower(createdHasComp.Status.Conditions[len(createdHasComp.Status.Conditions)-1].Message)).Should(ContainSubstring("unable to find devfile in the specified location https:/raw.githubusercontent.com/devfile-samples/devfile-sample-python-basic/main/docker"))

			hasAppLookupKey := types.NamespacedName{Name: applicationName, Namespace: HASAppNamespace}

			// Delete the specified HASComp resource
			deleteHASCompCR(hasCompLookupKey)

			// Delete the specified HASApp resource
			deleteHASAppCR(hasAppLookupKey)
		})
	})

	Context("Create Component with basic field set", func() {
		It("Should complete with an image source even if it is not implemented yet", func() {
			ctx := context.Background()

			applicationName := HASAppName + "17"
			componentName := HASCompName + "17"

			createAndFetchSimpleApp(applicationName, HASAppNamespace, DisplayName, Description)

			hasComp := &appstudiov1alpha1.Component{
				TypeMeta: metav1.TypeMeta{
					APIVersion: "appstudio.redhat.com/v1alpha1",
					Kind:       "Component",
				},
				ObjectMeta: metav1.ObjectMeta{
					Name:      componentName,
					Namespace: HASAppNamespace,
				},
				Spec: appstudiov1alpha1.ComponentSpec{
					ComponentName: ComponentName,
					Application:   applicationName,
					Source: appstudiov1alpha1.ComponentSource{
						ComponentSourceUnion: appstudiov1alpha1.ComponentSourceUnion{
							ImageSource: &appstudiov1alpha1.ImageSource{
								ContainerImage: "an-image",
							},
						},
					},
				},
			}
			Expect(k8sClient.Create(ctx, hasComp)).Should(Succeed())

			// Look up the has app resource that was created.
			// num(conditions) may still be < 1 on the first try, so retry until at least _some_ condition is set
			hasCompLookupKey := types.NamespacedName{Name: componentName, Namespace: HASAppNamespace}
			createdHasComp := &appstudiov1alpha1.Component{}
			Eventually(func() bool {
				k8sClient.Get(context.Background(), hasCompLookupKey, createdHasComp)
				return len(createdHasComp.Status.Conditions) > 0
			}, timeout, interval).Should(BeTrue())

			// Make sure the devfile model was properly set in Component
			Expect(createdHasComp.Status.Devfile).Should(Not(Equal("")))

			// Make sure the component resource has been updated properly
			Expect(createdHasComp.Status.Conditions[len(createdHasComp.Status.Conditions)-1].Message).Should(ContainSubstring("successfully created"))
			Expect(createdHasComp.Status.Conditions[len(createdHasComp.Status.Conditions)-1].Reason).Should(Equal("OK"))

			hasAppLookupKey := types.NamespacedName{Name: applicationName, Namespace: HASAppNamespace}
			createdHasApp := &appstudiov1alpha1.Application{}
			Eventually(func() bool {
				k8sClient.Get(context.Background(), hasAppLookupKey, createdHasApp)
				return strings.Contains(createdHasApp.Status.Devfile, "containerImage/backend")
			}, timeout, interval).Should(BeTrue())

			// Make sure the devfile model was properly set in Application
			Expect(createdHasApp.Status.Devfile).Should(Not(Equal("")))
			Expect(createdHasApp.Status.Devfile).Should(ContainSubstring("containerImage/backend"))

			// Delete the specified HASComp resource
			deleteHASCompCR(hasCompLookupKey)

			// Delete the specified HASApp resource
			deleteHASAppCR(hasAppLookupKey)
		})
	})

})

type updateChecklist struct {
	route     string
	port      int
	replica   int
	env       []corev1.EnvVar
	resources corev1.ResourceRequirements
}

// verifyHASComponentUpdates verifies if the devfile data has been properly updated with the Component CR values
func verifyHASComponentUpdates(devfile data.DevfileData, checklist updateChecklist, goPkgTest *testing.T) {
	// container component should be updated with the necessary hasComp properties
	components, err := devfile.GetComponents(common.DevfileOptions{
		ComponentOptions: common.ComponentOptions{
			ComponentType: v1alpha2.ContainerComponentType,
		},
	})
	if goPkgTest == nil {
		Expect(err).Should(Not(HaveOccurred()))
	} else if err != nil {
		goPkgTest.Error(err)
	}

	requests := checklist.resources.Requests
	limits := checklist.resources.Limits

	for i, component := range components {
		attributes := component.Attributes
		var err error

		// Check the route
		if checklist.route != "" {
			route := attributes.Get(routeKey, &err)
			if goPkgTest == nil {
				Expect(err).Should(Not(HaveOccurred()))
				Expect(route).Should(Equal(checklist.route))
			} else if err != nil {
				goPkgTest.Error(err)
			} else if route != checklist.route {
				goPkgTest.Errorf("expected: %v, got: %v", checklist.route, route)
			}
		}

		// Check the replica
		if checklist.replica != 0 {
			replicas := attributes.Get(replicaKey, &err)
			if goPkgTest == nil {
				Expect(err).Should(Not(HaveOccurred()))
				Expect(replicas).Should(Equal(float64(checklist.replica)))
			} else if err != nil {
				goPkgTest.Error(err)
			} else if int(replicas.(float64)) != checklist.replica {
				goPkgTest.Errorf("expected: %v, got: %v", checklist.replica, replicas)
			}
		}

		// Check the storage limit
		if _, ok := limits[corev1.ResourceStorage]; ok {
			storageLimitChecklist := limits[corev1.ResourceStorage]
			storageLimit := attributes.Get(storageLimitKey, &err)
			if goPkgTest == nil {
				Expect(err).Should(Not(HaveOccurred()))
				Expect(storageLimit).Should(Equal(storageLimitChecklist.String()))
			} else if err != nil {
				goPkgTest.Error(err)
			} else if storageLimit.(string) != storageLimitChecklist.String() {
				goPkgTest.Errorf("expected: %v, got: %v", storageLimitChecklist.String(), storageLimit)
			}
		}

		// Check the storage request
		if _, ok := requests[corev1.ResourceStorage]; ok {
			storageRequestChecklist := requests[corev1.ResourceStorage]
			storageRequest := attributes.Get(storageRequestKey, &err)
			if goPkgTest == nil {
				Expect(err).Should(Not(HaveOccurred()))
				Expect(storageRequest).Should(Equal(storageRequestChecklist.String()))
			} else if err != nil {
				goPkgTest.Error(err)
			} else if storageRequest.(string) != storageRequestChecklist.String() {
				goPkgTest.Errorf("expected: %v, got: %v", storageRequestChecklist.String(), storageRequest)
			}
		}

		// Check the ephemeral storage limit
		if _, ok := limits[corev1.ResourceEphemeralStorage]; ok {
			ephemeralStorageLimitChecklist := limits[corev1.ResourceEphemeralStorage]
			ephemeralStorageLimit := attributes.Get(ephemeralStorageLimitKey, &err)
			if goPkgTest == nil {
				Expect(err).Should(Not(HaveOccurred()))
				Expect(ephemeralStorageLimit).Should(Equal(ephemeralStorageLimitChecklist.String()))
			} else if err != nil {
				goPkgTest.Error(err)
			} else if ephemeralStorageLimit.(string) != ephemeralStorageLimitChecklist.String() {
				goPkgTest.Errorf("expected: %v, got: %v", ephemeralStorageLimitChecklist.String(), ephemeralStorageLimit)
			}
		}

		// Check the ephemeral storage request
		if _, ok := requests[corev1.ResourceEphemeralStorage]; ok {
			ephemeralStorageRequestChecklist := requests[corev1.ResourceEphemeralStorage]
			ephemeralStorageRequest := attributes.Get(ephemeralStorageRequestKey, &err)
			if goPkgTest == nil {
				Expect(err).Should(Not(HaveOccurred()))
				Expect(ephemeralStorageRequest).Should(Equal(ephemeralStorageRequestChecklist.String()))
			} else if err != nil {
				goPkgTest.Error(err)
			} else if ephemeralStorageRequest.(string) != ephemeralStorageRequestChecklist.String() {
				goPkgTest.Errorf("expected: %v, got: %v", ephemeralStorageRequestChecklist.String(), ephemeralStorageRequest)
			}
		}

		// Check the memory limit
		if _, ok := limits[corev1.ResourceMemory]; ok {
			memoryLimitChecklist := limits[corev1.ResourceMemory]
			if goPkgTest == nil {
				Expect(component.Container.MemoryLimit).Should(Equal(memoryLimitChecklist.String()))
			} else if err != nil {
				goPkgTest.Error(err)
			} else if component.Container.MemoryLimit != memoryLimitChecklist.String() {
				goPkgTest.Errorf("expected: %v, got: %v", memoryLimitChecklist.String(), component.Container.MemoryLimit)
			}
		}

		// Check the memory request
		if _, ok := requests[corev1.ResourceMemory]; ok {
			memoryRequestChecklist := requests[corev1.ResourceMemory]
			if goPkgTest == nil {
				Expect(component.Container.MemoryRequest).Should(Equal(memoryRequestChecklist.String()))
			} else if err != nil {
				goPkgTest.Error(err)
			} else if component.Container.MemoryRequest != memoryRequestChecklist.String() {
				goPkgTest.Errorf("expected: %v, got: %v", memoryRequestChecklist.String(), component.Container.MemoryRequest)
			}
		}

		// Check the cpu limit
		if _, ok := limits[corev1.ResourceCPU]; ok {
			cpuLimitChecklist := limits[corev1.ResourceCPU]
			if goPkgTest == nil {
				Expect(component.Container.CpuLimit).Should(Equal(cpuLimitChecklist.String()))
			} else if err != nil {
				goPkgTest.Error(err)
			} else if component.Container.CpuLimit != cpuLimitChecklist.String() {
				goPkgTest.Errorf("expected: %v, got: %v", cpuLimitChecklist.String(), component.Container.CpuLimit)
			}
		}

		// Check the cpu request
		if _, ok := requests[corev1.ResourceCPU]; ok {
			cpuRequestChecklist := requests[corev1.ResourceCPU]
			if goPkgTest == nil {
				Expect(component.Container.CpuRequest).Should(Equal(cpuRequestChecklist.String()))
			} else if err != nil {
				goPkgTest.Error(err)
			} else if component.Container.CpuRequest != cpuRequestChecklist.String() {
				goPkgTest.Errorf("expected: %v, got: %v", cpuRequestChecklist.String(), component.Container.CpuRequest)
			}
		}

		// Check for container endpoint only for the first container
		if i == 0 && checklist.port > 0 {
			for _, endpoint := range component.Container.Endpoints {
				if goPkgTest == nil {
					Expect(endpoint.TargetPort).Should(Equal(checklist.port))
				} else if err != nil {
					goPkgTest.Error(err)
				} else if endpoint.TargetPort != checklist.port {
					goPkgTest.Errorf("expected: %v, got: %v", checklist.port, endpoint.TargetPort)
				}
			}
		}

		// Check for env
		for _, checklistEnv := range checklist.env {
			isMatched := false
			for _, containerEnv := range component.Container.Env {
				if containerEnv.Name == checklistEnv.Name && containerEnv.Value == checklistEnv.Value {
					isMatched = true
				}
			}
			if goPkgTest == nil {
				Expect(isMatched).Should(Equal(true))
			} else if err != nil {
				goPkgTest.Error(err)
			} else if !isMatched {
				goPkgTest.Errorf("expected: %v, got: %v", true, isMatched)
			}
		}
	}
}

// deleteHASCompCR deletes the specified hasComp resource and verifies it was properly deleted
func deleteHASCompCR(hasCompLookupKey types.NamespacedName) {
	// Delete
	Eventually(func() error {
		f := &appstudiov1alpha1.Component{}
		k8sClient.Get(context.Background(), hasCompLookupKey, f)
		return k8sClient.Delete(context.Background(), f)
	}, timeout, interval).Should(Succeed())

	// Wait for delete to finish
	Eventually(func() error {
		f := &appstudiov1alpha1.Component{}
		return k8sClient.Get(context.Background(), hasCompLookupKey, f)
	}, timeout, interval).ShouldNot(Succeed())
}<|MERGE_RESOLUTION|>--- conflicted
+++ resolved
@@ -54,292 +54,6 @@
 		SampleRepoLink  = "https://github.com/devfile-samples/devfile-sample-java-springboot-basic"
 	)
 
-<<<<<<< HEAD
-=======
-	Context("Check if build objects are created", func() {
-
-		It("should create build objects even if output image it not provided", func() {
-			ctx := context.Background()
-
-			HASAppNameForBuild := "test-application-1234"
-			HASCompNameForBuild := "test-component-1234"
-
-			Expect(k8sClient.Create(context.TODO(), &corev1.Secret{
-				ObjectMeta: metav1.ObjectMeta{Name: "doesmatter",
-					Namespace: HASAppNamespace}})).Should(Succeed())
-
-			createAndFetchSimpleApp(HASAppNameForBuild, HASAppNamespace, DisplayName, Description)
-
-			hasComp := &appstudiov1alpha1.Component{
-				TypeMeta: metav1.TypeMeta{
-					APIVersion: "appstudio.redhat.com/v1alpha1",
-					Kind:       "Component",
-				},
-				ObjectMeta: metav1.ObjectMeta{
-					Name:      HASCompNameForBuild,
-					Namespace: HASAppNamespace,
-				},
-				Spec: appstudiov1alpha1.ComponentSpec{
-					ComponentName: ComponentName,
-					Application:   HASAppNameForBuild,
-					Secret:        "doesmatter",
-					Source: appstudiov1alpha1.ComponentSource{
-						ComponentSourceUnion: appstudiov1alpha1.ComponentSourceUnion{
-							GitSource: &appstudiov1alpha1.GitSource{
-								URL: SampleRepoLink,
-							},
-						},
-					},
-				},
-			}
-			Expect(k8sClient.Create(ctx, hasComp)).Should(Succeed())
-
-			hasCompLookupKey := types.NamespacedName{Name: HASCompNameForBuild, Namespace: HASAppNamespace}
-			createdHasComp := &appstudiov1alpha1.Component{}
-			Eventually(func() bool {
-				k8sClient.Get(context.Background(), hasCompLookupKey, createdHasComp)
-				return len(createdHasComp.Status.Conditions) > 0 && createdHasComp.ResourceVersion != ""
-			}, timeout, interval).Should(BeTrue())
-
-			// Make sure the devfile model was properly set in Component
-			Expect(createdHasComp.Status.Devfile).Should(Not(Equal("")))
-
-			hasAppLookupKey := types.NamespacedName{Name: HASAppNameForBuild, Namespace: HASAppNamespace}
-			createdHasApp := &appstudiov1alpha1.Application{}
-			Eventually(func() bool {
-				k8sClient.Get(context.Background(), hasAppLookupKey, createdHasApp)
-				return len(createdHasApp.Status.Conditions) > 0 && strings.Contains(createdHasApp.Status.Devfile, ComponentName)
-			}, timeout, interval).Should(BeTrue())
-
-			pvcLookupKey := types.NamespacedName{Name: "appstudio", Namespace: HASAppNamespace}
-			pvc := &corev1.PersistentVolumeClaim{}
-
-			buildResourceName := types.NamespacedName{Name: HASCompNameForBuild, Namespace: HASAppNamespace}
-
-			triggerTemplate := &triggersapi.TriggerTemplate{}
-			eventListener := &triggersapi.EventListener{}
-			pipelineRuns := tektonapi.PipelineRunList{}
-			route := &routev1.Route{}
-
-			Eventually(func() bool {
-				k8sClient.Get(context.Background(), pvcLookupKey, pvc)
-				return pvc.Status.Phase == "Pending"
-			}, timeout, interval).Should(BeTrue())
-
-			Eventually(func() bool {
-				labelSelectors := client.ListOptions{Raw: &metav1.ListOptions{
-					LabelSelector: "build.appstudio.openshift.io/component=" + createdHasComp.Name,
-				}}
-				k8sClient.List(context.Background(), &pipelineRuns, &labelSelectors)
-				return len(pipelineRuns.Items) > 0
-			}, timeout, interval).Should(BeTrue())
-
-			pipelineRun := pipelineRuns.Items[0]
-
-			Expect(pipelineRun.Spec.Params).To(Not(BeEmpty()))
-			for _, p := range pipelineRun.Spec.Params {
-				if p.Name == "output-image" {
-					Expect(p.Value.StringVal).To(Equal("docker.io/foo/customized:default-test-component-1234"))
-				}
-				if p.Name == "git-url" {
-					Expect(p.Value.StringVal).To(Equal(SampleRepoLink))
-				}
-			}
-
-			Expect(pipelineRun.Spec.PipelineRef.Bundle).To(Equal("quay.io/redhat-appstudio/build-templates-bundle:8201a567956ba6d2095d615ea2c0f6ab35f9ba5f"))
-
-			Expect(pipelineRun.Spec.Workspaces).To(Not(BeEmpty()))
-			for _, w := range pipelineRun.Spec.Workspaces {
-				if w.Name == "registry-auth" {
-					Expect(w.Secret.SecretName).To(Equal("redhat-appstudio-registry-pull-secret"))
-				}
-				if w.Name == "workspace" {
-					Expect(w.PersistentVolumeClaim.ClaimName).To(Equal("appstudio"))
-					Expect(w.SubPath).To(ContainSubstring("/initialbuild-"))
-				}
-			}
-
-			Eventually(func() bool {
-				k8sClient.Get(context.Background(), buildResourceName, triggerTemplate)
-				return triggerTemplate.ResourceVersion != "" && isOwnedBy(triggerTemplate.GetOwnerReferences(), *createdHasComp)
-			}, timeout, interval).Should(BeTrue())
-
-			Eventually(func() bool {
-				k8sClient.Get(context.Background(), buildResourceName, eventListener)
-				return eventListener.ResourceVersion != "" && isOwnedBy(eventListener.GetOwnerReferences(), *createdHasComp)
-			}, timeout, interval).Should(BeTrue())
-
-			Expect(eventListener.Spec.Triggers[0].Bindings[0].Ref).To(Equal("github-push"))
-			Expect(eventListener.Spec.Triggers[0].Template.Ref).To(Equal(&HASCompNameForBuild))
-
-			routeResourcename := types.NamespacedName{Namespace: buildResourceName.Namespace, Name: "el" + buildResourceName.Name}
-			Eventually(func() bool {
-				k8sClient.Get(context.Background(), routeResourcename, route)
-				return route.ResourceVersion != "" && isOwnedBy(route.GetOwnerReferences(), *createdHasComp)
-			}, timeout, interval).Should(BeTrue())
-
-			Expect(route.Spec.To.Name).To(Equal("el-" + HASCompNameForBuild))
-			Expect(route.Spec.To.Kind).To(Equal("Service"))
-			Expect(route.Spec.Path).To(Equal("/"))
-
-			var port int32 = 8080
-			Expect(route.Spec.Port.TargetPort.IntVal).To(Equal(port))
-
-			// set the route ingress
-			route.Annotations = map[string]string{
-				"test": "test",
-			}
-			route.Status.Ingress = []routev1.RouteIngress{
-				{
-					Host: "fakeroute.fakeurl.com",
-				},
-			}
-
-			// Update the route and wait for it to get updated server-side
-			Expect(k8sClient.Status().Update(context.Background(), route)).Should(Succeed())
-			Eventually(func() bool {
-				k8sClient.Get(context.Background(), routeResourcename, route)
-				return len(route.Status.Ingress) > 0
-			}, timeout, interval).Should(BeTrue())
-
-			// Trigger another reconcile in the controller
-			// With the Route URL now set, validate that the component's status.webhook is set to the route url
-			createdHasComp.Spec.Build.ContainerImage = "newimage"
-			Expect(k8sClient.Update(context.Background(), createdHasComp)).Should(Succeed())
-
-			Eventually(func() bool {
-				k8sClient.Get(context.Background(), hasCompLookupKey, createdHasComp)
-				return createdHasComp.Status.Webhook != ""
-			}, timeout, interval).Should(BeTrue())
-
-			// Validate that the pipeline service account has been linked with the
-			// Github authentication credentials.
-
-			var pipelineSA corev1.ServiceAccount
-			secretFound := false
-			Expect(k8sClient.Get(context.Background(), types.NamespacedName{Name: "pipeline", Namespace: HASAppNamespace}, &pipelineSA)).Should(BeNil())
-			for _, secret := range pipelineSA.Secrets {
-				if secret.Name == "doesmatter" {
-					secretFound = true
-					break
-				}
-				// check if the secret has been annotated
-			}
-			Expect(secretFound).To(BeTrue())
-
-			retrievedSecret := &corev1.Secret{}
-			Expect(k8sClient.Get(context.Background(), types.NamespacedName{Name: "doesmatter", Namespace: HASAppNamespace}, retrievedSecret)).Should(BeNil())
-			tektonAnnotation := retrievedSecret.ObjectMeta.Annotations["tekton.dev/git-0"]
-			Expect(tektonAnnotation).To(Equal("https://github.com"))
-
-			// Update the Component CR to trigger the reconciler
-			retrievedComponent := appstudiov1alpha1.Component{}
-			Expect(k8sClient.Get(context.Background(), types.NamespacedName{Name: HASCompNameForBuild, Namespace: HASAppNamespace}, &retrievedComponent)).Should(BeNil())
-
-			retrievedComponent.Spec.Source.GitSource.URL = "https://github.com/something-else"
-			Expect(k8sClient.Update(context.Background(), &retrievedComponent))
-
-			// confirm that the secret remains annotated.
-			Expect(k8sClient.Get(context.Background(), types.NamespacedName{Name: "doesmatter", Namespace: HASAppNamespace}, retrievedSecret)).Should(BeNil())
-			Expect(tektonAnnotation).To(Equal("https://github.com"))
-
-			// confirm that the service account has exactly 1 entry for the secret
-			Expect(k8sClient.Get(context.Background(), types.NamespacedName{Name: "pipeline", Namespace: HASAppNamespace}, &pipelineSA)).Should(BeNil())
-			foundCount := 0
-			for _, secret := range pipelineSA.Secrets {
-				if secret.Name == "doesmatter" {
-					foundCount++
-				}
-			}
-			Expect(foundCount).To(Equal(1))
-
-			// Delete the specified HASComp resource
-			deleteHASCompCR(hasCompLookupKey)
-
-			// Delete the specified HASApp resource
-			deleteHASAppCR(hasAppLookupKey)
-		})
-
-		It("should create build objects when output image is provided", func() {
-			ctx := context.Background()
-
-			HASAppNameForBuild := "test-application-build-without-image"
-			HASCompNameForBuild := "test-application-build-without-image"
-
-			createAndFetchSimpleApp(HASAppNameForBuild, HASAppNamespace, DisplayName, Description)
-
-			hasComp := &appstudiov1alpha1.Component{
-				TypeMeta: metav1.TypeMeta{
-					APIVersion: "appstudio.redhat.com/v1alpha1",
-					Kind:       "Component",
-				},
-				ObjectMeta: metav1.ObjectMeta{
-					Name:      HASCompNameForBuild,
-					Namespace: HASAppNamespace,
-				},
-				Spec: appstudiov1alpha1.ComponentSpec{
-					ComponentName: ComponentName,
-					Application:   HASAppNameForBuild,
-					Source: appstudiov1alpha1.ComponentSource{
-						ComponentSourceUnion: appstudiov1alpha1.ComponentSourceUnion{
-							GitSource: &appstudiov1alpha1.GitSource{
-								URL: SampleRepoLink,
-							},
-						},
-					},
-					Build: appstudiov1alpha1.Build{
-						ContainerImage: "docker.io/foo/bar",
-					},
-				},
-			}
-			Expect(k8sClient.Create(ctx, hasComp)).Should(Succeed())
-
-			hasCompLookupKey := types.NamespacedName{Name: HASCompNameForBuild, Namespace: HASAppNamespace}
-			createdHasComp := &appstudiov1alpha1.Component{}
-			Eventually(func() bool {
-				k8sClient.Get(context.Background(), hasCompLookupKey, createdHasComp)
-				return len(createdHasComp.Status.Conditions) > 0
-			}, timeout, interval).Should(BeTrue())
-
-			// Make sure the devfile model was properly set in Component
-			Expect(createdHasComp.Status.Devfile).Should(Not(Equal("")))
-
-			hasAppLookupKey := types.NamespacedName{Name: HASAppNameForBuild, Namespace: HASAppNamespace}
-			createdHasApp := &appstudiov1alpha1.Application{}
-			Eventually(func() bool {
-				k8sClient.Get(context.Background(), hasAppLookupKey, createdHasApp)
-				return len(createdHasApp.Status.Conditions) > 0 && strings.Contains(createdHasApp.Status.Devfile, ComponentName)
-			}, timeout, interval).Should(BeTrue())
-
-			pipelineRuns := &tektonapi.PipelineRunList{}
-
-			Eventually(func() bool {
-				labelSelectors := client.ListOptions{Raw: &metav1.ListOptions{
-					LabelSelector: "build.appstudio.openshift.io/component=" + createdHasComp.Name,
-				}}
-				k8sClient.List(context.Background(), pipelineRuns, &labelSelectors)
-				return len(pipelineRuns.Items) > 0
-			}, timeout, interval).Should(BeTrue())
-
-			pipelineRun := pipelineRuns.Items[0]
-
-			Expect(pipelineRun.Spec.Params).To(Not(BeEmpty()))
-
-			for _, p := range pipelineRun.Spec.Params {
-				if p.Name == "output-image" {
-					Expect(p.Value.StringVal).To(Equal("docker.io/foo/bar"))
-				}
-			}
-
-			// Delete the specified HASComp resource
-			deleteHASCompCR(hasCompLookupKey)
-
-			// Delete the specified HASApp resource
-			deleteHASAppCR(hasAppLookupKey)
-		})
-	})
-
->>>>>>> e22da0d1
 	Context("Create Component with basic field set", func() {
 		It("Should create successfully and update the Application", func() {
 			ctx := context.Background()
