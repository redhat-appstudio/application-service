--- conflicted
+++ resolved
@@ -78,16 +78,7 @@
 // For more details, check Reconcile and its Result here:
 // - https://pkg.go.dev/sigs.k8s.io/controller-runtime@v0.9.2/pkg/reconcile
 func (r *SnapshotEnvironmentBindingReconciler) Reconcile(ctx context.Context, req ctrl.Request) (ctrl.Result, error) {
-<<<<<<< HEAD
 	log := r.Log.WithValues("kind", "SnapshotEnvironmentBinding").WithValues("resource", req.NamespacedName.Name).WithValues("namespace", req.NamespacedName.Namespace)
-
-	// if we're running on kcp, we need to include workspace in context
-	if req.ClusterName != "" {
-		ctx = logicalcluster.WithCluster(ctx, logicalcluster.New(req.ClusterName))
-	}
-=======
-	log := r.Log.WithValues(asebName, req.NamespacedName)
->>>>>>> 37cd21cb
 
 	// Fetch the SnapshotEnvironmentBinding instance
 	var appSnapshotEnvBinding appstudiov1alpha1.SnapshotEnvironmentBinding
@@ -348,29 +339,17 @@
 		Watches(&source.Kind{Type: &appstudiov1alpha1.Environment{}},
 			handler.EnqueueRequestsFromMapFunc(MapToBindingByBoundObjectName(r.Client, "Environment", "appstudio.environment")), builder.WithPredicates(predicate.Funcs{
 				CreateFunc: func(e event.CreateEvent) bool {
-<<<<<<< HEAD
 					log := log.WithValues("namespace", e.Object.GetNamespace())
-=======
-					log := log.WithValues("Namespace", e.Object.GetNamespace())
->>>>>>> 37cd21cb
 					logutil.LogAPIResourceChangeEvent(log, e.Object.GetName(), "Environment", logutil.ResourceCreate, nil)
 					return false
 				},
 				UpdateFunc: func(e event.UpdateEvent) bool {
-<<<<<<< HEAD
 					log := log.WithValues("namespace", e.ObjectNew.GetNamespace())
-=======
-					log := log.WithValues("Namespace", e.ObjectNew.GetNamespace())
->>>>>>> 37cd21cb
 					logutil.LogAPIResourceChangeEvent(log, e.ObjectNew.GetName(), "Environment", logutil.ResourceUpdate, nil)
 					return true
 				},
 				DeleteFunc: func(e event.DeleteEvent) bool {
-<<<<<<< HEAD
 					log := log.WithValues("namespace", e.Object.GetNamespace())
-=======
-					log := log.WithValues("Namespace", e.Object.GetNamespace())
->>>>>>> 37cd21cb
 					logutil.LogAPIResourceChangeEvent(log, e.Object.GetName(), "Environment", logutil.ResourceDelete, nil)
 					return false
 				},
@@ -379,29 +358,17 @@
 				},
 			})).WithEventFilter(predicate.Funcs{
 		CreateFunc: func(e event.CreateEvent) bool {
-<<<<<<< HEAD
 			log := log.WithValues("namespace", e.Object.GetNamespace())
-=======
-			log := log.WithValues("Namespace", e.Object.GetNamespace())
->>>>>>> 37cd21cb
 			logutil.LogAPIResourceChangeEvent(log, e.Object.GetName(), "SnapshotEnvironmentBinding", logutil.ResourceCreate, nil)
 			return true
 		},
 		UpdateFunc: func(e event.UpdateEvent) bool {
-<<<<<<< HEAD
 			log := log.WithValues("namespace", e.ObjectNew.GetNamespace())
-=======
-			log := log.WithValues("Namespace", e.ObjectNew.GetNamespace())
->>>>>>> 37cd21cb
 			logutil.LogAPIResourceChangeEvent(log, e.ObjectNew.GetName(), "SnapshotEnvironmentBinding", logutil.ResourceUpdate, nil)
 			return true
 		},
 		DeleteFunc: func(e event.DeleteEvent) bool {
-<<<<<<< HEAD
 			log := log.WithValues("namespace", e.Object.GetNamespace())
-=======
-			log := log.WithValues("Namespace", e.Object.GetNamespace())
->>>>>>> 37cd21cb
 			logutil.LogAPIResourceChangeEvent(log, e.Object.GetName(), "SnapshotEnvironmentBinding", logutil.ResourceDelete, nil)
 			return false
 		},
