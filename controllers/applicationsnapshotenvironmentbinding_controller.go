--- conflicted
+++ resolved
@@ -360,7 +360,6 @@
 			return ctrl.Result{}, err
 		}
 
-<<<<<<< HEAD
 		// Set the BindingComponent status
 		componentStatus := appstudiov1alpha1.BindingComponentStatus{
 			Name: componentName,
@@ -371,24 +370,18 @@
 				CommitID: commitID,
 			},
 		}
-=======
-		if !isStatusUpdated {
-			componentStatus := appstudiov1alpha1.BindingComponentStatus{
-				Name: componentName,
-				GitOpsRepository: appstudiov1alpha1.BindingComponentGitOpsRepository{
-					URL:      hasComponent.Status.GitOps.RepositoryURL,
-					Branch:   gitOpsBranch,
-					Path:     filepath.Join(gitOpsContext, "components", componentName, "overlays", environmentName),
-					CommitID: commitID,
-				},
-			}
-
-			// On OpenShift, we generate a unique route name for each Component, so include that in the status
-			if !isKubernetesCluster {
-				componentStatus.GeneratedRouteName = routeName
-				log.Info(fmt.Sprintf("added RouteName %s for Component %s to status", routeName, componentName))
-			}
->>>>>>> 72bbec89
+
+		// On OpenShift, we generate a unique route name for each Component, so include that in the status
+		if !isKubernetesCluster {
+			componentStatus.GeneratedRouteName = routeName
+			log.Info(fmt.Sprintf("added RouteName %s for Component %s to status", routeName, componentName))
+		}
+
+		if _, ok := componentGeneratedResources[componentName]; ok {
+			componentStatus.GitOpsRepository.GeneratedResources = componentGeneratedResources[componentName]
+		}
+
+		appSnapshotEnvBinding.Status.Components = append(appSnapshotEnvBinding.Status.Components, componentStatus)
 
 		// On OpenShift, we generate a unique route name for each Component, so include that in the status
 		if !isKubernetesCluster {
