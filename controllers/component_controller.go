/*
Copyright 2021-2022 Red Hat, Inc.

Licensed under the Apache License, Version 2.0 (the "License");
you may not use this file except in compliance with the License.
You may obtain a copy of the License at

    http://www.apache.org/licenses/LICENSE-2.0

Unless required by applicable law or agreed to in writing, software
distributed under the License is distributed on an "AS IS" BASIS,
WITHOUT WARRANTIES OR CONDITIONS OF ANY KIND, either express or implied.
See the License for the specific language governing permissions and
limitations under the License.
*/

package controllers

import (
	"context"
	"fmt"
	"reflect"
	"time"

	corev1 "k8s.io/api/core/v1"
	"k8s.io/apimachinery/pkg/api/errors"
	metav1 "k8s.io/apimachinery/pkg/apis/meta/v1"
	"k8s.io/apimachinery/pkg/runtime"
	"k8s.io/apimachinery/pkg/types"
	"k8s.io/client-go/util/workqueue"
	ctrl "sigs.k8s.io/controller-runtime"
	"sigs.k8s.io/controller-runtime/pkg/builder"
	"sigs.k8s.io/controller-runtime/pkg/client"
	"sigs.k8s.io/controller-runtime/pkg/controller"
	"sigs.k8s.io/controller-runtime/pkg/controller/controllerutil"
	"sigs.k8s.io/controller-runtime/pkg/predicate"
	"sigs.k8s.io/yaml"

	"github.com/devfile/api/v2/pkg/attributes"
	data "github.com/devfile/library/pkg/devfile/parser/data"
	"github.com/go-logr/logr"
	routev1 "github.com/openshift/api/route/v1"

	appstudiov1alpha1 "github.com/redhat-appstudio/application-service/api/v1alpha1"
	"github.com/redhat-appstudio/application-service/gitops"
	"github.com/redhat-appstudio/application-service/gitops/prepare"
	devfile "github.com/redhat-appstudio/application-service/pkg/devfile"
	"github.com/redhat-appstudio/application-service/pkg/spi"
	"github.com/redhat-appstudio/application-service/pkg/util"
	"github.com/redhat-appstudio/application-service/pkg/util/ioutils"

	"github.com/spf13/afero"
)

// ComponentReconciler reconciles a Component object
type ComponentReconciler struct {
	client.Client
	Scheme          *runtime.Scheme
	Log             logr.Logger
	GitToken        string
	GitHubOrg       string
	ImageRepository string
	Executor        gitops.Executor
	AppFS           afero.Afero
	SPIClient       spi.SPI
}

//+kubebuilder:rbac:groups=appstudio.redhat.com,resources=components,verbs=get;list;watch;create;update;patch;delete
//+kubebuilder:rbac:groups=appstudio.redhat.com,resources=components/status,verbs=get;update;patch
//+kubebuilder:rbac:groups=appstudio.redhat.com,resources=components/finalizers,verbs=update
//+kubebuilder:rbac:groups=core,resources=configmaps,verbs=get;list;watch
//+kubebuilder:rbac:groups=core,resources=secrets,verbs=get;list;watch

// Reconcile is part of the main kubernetes reconciliation loop which aims to
// move the current state of the cluster closer to the desired state.
// TODO(user): Modify the Reconcile function to compare the state specified by
// the Component object against the actual cluster state, and then
// perform operations to make the cluster state reflect the state specified by
// the user.
//
// For more details, check Reconcile and its Result here:
// - https://pkg.go.dev/sigs.k8s.io/controller-runtime@v0.9.2/pkg/reconcile
func (r *ComponentReconciler) Reconcile(ctx context.Context, req ctrl.Request) (ctrl.Result, error) {
	log := r.Log.WithValues("Component", req.NamespacedName)

	// Fetch the Component instance
	var component appstudiov1alpha1.Component
	err := r.Get(ctx, req.NamespacedName, &component)
	if err != nil {
		if errors.IsNotFound(err) {
			// Request object not found, could have been deleted after reconcile request.
			// Owned objects are automatically garbage collected. For additional cleanup logic use finalizers.
			// Return and don't requeue
			return ctrl.Result{}, nil
		}
		// Error reading the object - requeue the request.
		return ctrl.Result{}, err
	}

	// Get the Application CR
	hasApplication := appstudiov1alpha1.Application{}
	err = r.Get(ctx, types.NamespacedName{Name: component.Spec.Application, Namespace: component.Namespace}, &hasApplication)
	if err != nil && !containsString(component.GetFinalizers(), compFinalizerName) {
		// only requeue if there is no finalizer attached ie; first time component create
		log.Error(err, fmt.Sprintf("Unable to get the Application %s, requeueing %v", component.Spec.Application, req.NamespacedName))
		r.SetCreateConditionAndUpdateCR(ctx, &component, err)
		return ctrl.Result{}, err
	}

	// If the Application CR devfile status is empty, requeue
	if hasApplication.Status.Devfile == "" && !containsString(component.GetFinalizers(), compFinalizerName) {
		log.Error(err, fmt.Sprintf("Application devfile model is empty. Before creating a Component, an instance of Application should be created. Requeueing %v", req.NamespacedName))
		err := fmt.Errorf("application devfile model is empty")
		r.SetCreateConditionAndUpdateCR(ctx, &component, err)
		return ctrl.Result{}, err
	}

	// Check if the Component CR is under deletion
	// If so: Remove the project from the Application devfile, remove the component dir from the Gitops repo and remove the finalizer.
	if component.ObjectMeta.DeletionTimestamp.IsZero() {
		if !containsString(component.GetFinalizers(), compFinalizerName) {
			ownerReference := metav1.OwnerReference{
				APIVersion: hasApplication.APIVersion,
				Kind:       hasApplication.Kind,
				Name:       hasApplication.Name,
				UID:        hasApplication.UID,
			}
			component.SetOwnerReferences(append(component.GetOwnerReferences(), ownerReference))

			// Attach the finalizer and return to reset the reconciler loop
			err := r.AddFinalizer(ctx, &component)
			if err != nil {
				return ctrl.Result{}, err
			}
			log.Info(fmt.Sprintf("added the finalizer %v", req.NamespacedName))
		}
	} else {
		if hasApplication.Status.Devfile != "" && len(component.Status.Conditions) > 0 && component.Status.Conditions[len(component.Status.Conditions)-1].Status == metav1.ConditionTrue && containsString(component.GetFinalizers(), compFinalizerName) {
			// only attempt to finalize and update the gitops repo if an Application is present & the previous Component status is good
			// A finalizer is present for the Component CR, so make sure we do the necessary cleanup steps
			if err := r.Finalize(ctx, &component, &hasApplication); err != nil {
				// if fail to delete the external dependency here, log the error, but don't return error
				// Don't want to get stuck in a cycle of repeatedly trying to update the repository and failing
				log.Error(err, "Unable to update GitOps repository for component %v in namespace %v", component.GetName(), component.GetNamespace())
			}
		}

		// Remove the finalizer if no Application is present or an Application is present at this stage
		if containsString(component.GetFinalizers(), compFinalizerName) {
			// remove the finalizer from the list and update it.
			controllerutil.RemoveFinalizer(&component, compFinalizerName)
			if err := r.Update(ctx, &component); err != nil {
				return ctrl.Result{}, err
			}
		}
	}

	log.Info(fmt.Sprintf("Starting reconcile loop for %v", req.NamespacedName))

	if component.Spec.ContainerImage == "" {
		component.Spec.ContainerImage = r.ImageRepository + ":" + component.Namespace + "-" + component.Name
		if err := r.Client.Update(ctx, &component); err != nil {
			log.Error(err, fmt.Sprintf("Failed to set default component image: %s", component.Spec.ContainerImage))
			return ctrl.Result{}, err
		}
		log.Info(fmt.Sprintf("Set component image to default value: %s", component.Spec.ContainerImage))
		return ctrl.Result{Requeue: true}, nil
	}

	// If the devfile hasn't been populated, the CR was just created
	var gitToken string
	if component.Status.Devfile == "" {

		source := component.Spec.Source

		var compDevfileData data.DevfileData
		if source.GitSource != nil && source.GitSource.URL != "" {
			context := source.GitSource.Context
			// If a Git secret was passed in, retrieve it for use in our Git operations
			// The secret needs to be in the same namespace as the Component
			if component.Spec.Secret != "" {
				gitSecret := corev1.Secret{}
				namespacedName := types.NamespacedName{
					Name:      component.Spec.Secret,
					Namespace: component.Namespace,
				}

				err = r.Client.Get(ctx, namespacedName, &gitSecret)
				if err != nil {
					log.Error(err, fmt.Sprintf("Unable to retrieve Git secret %v, exiting reconcile loop %v", component.Spec.Secret, req.NamespacedName))
					r.SetCreateConditionAndUpdateCR(ctx, &component, err)
					return ctrl.Result{}, err
				}

				gitToken = string(gitSecret.Data["password"])
			}

			var devfileBytes []byte
			var gitURL string
			if source.GitSource.DevfileURL == "" && source.GitSource.DockerfileURL == "" {
				if gitToken == "" {
					gitURL, err = util.ConvertGitHubURL(source.GitSource.URL, source.GitSource.Revision)
					if err != nil {
						log.Error(err, fmt.Sprintf("Unable to convert Github URL to raw format, exiting reconcile loop %v", req.NamespacedName))
						r.SetCreateConditionAndUpdateCR(ctx, &component, err)
						return ctrl.Result{}, err
					}

					// append context to the path if present
					// context is usually set when the git repo is a multi-component repo (example - contains both frontend & backend)
					var devfileDir string
					if context == "" {
						devfileDir = gitURL
					} else {
						devfileDir = gitURL + "/" + context
					}

					devfileBytes, err = devfile.DownloadDevfile(devfileDir)
					if err != nil {
						log.Error(err, fmt.Sprintf("Unable to read the devfile from dir %s %v", devfileDir, req.NamespacedName))
						r.SetCreateConditionAndUpdateCR(ctx, &component, err)
						return ctrl.Result{}, err
					}
				} else {
					// Use SPI to retrieve the devfile from the private repository
					devfileBytes, err = spi.DownloadDevfileUsingSPI(r.SPIClient, ctx, component.Namespace, source.GitSource.URL, "main", context)
					if err != nil {
						log.Error(err, fmt.Sprintf("Unable to download from any known devfile locations from %s %v", source.GitSource.URL, req.NamespacedName))
						r.SetCreateConditionAndUpdateCR(ctx, &component, err)
						return ctrl.Result{}, err
					}
				}

			} else if source.GitSource.DockerfileURL != "" {
				devfileData, err := devfile.CreateDevfileForDockerfileBuild(source.GitSource.DockerfileURL, context)
				if err != nil {
					log.Error(err, fmt.Sprintf("Unable to create devfile for dockerfile build %v", req.NamespacedName))
					r.SetCreateConditionAndUpdateCR(ctx, &component, err)
					return ctrl.Result{}, err
				}

				devfileBytes, err = yaml.Marshal(devfileData)
				if err != nil {
					log.Error(err, fmt.Sprintf("Unable to marshall devfile, exiting reconcile loop %v", req.NamespacedName))
					r.SetCreateConditionAndUpdateCR(ctx, &component, err)
					return ctrl.Result{}, nil
				}
			} else if source.GitSource.DevfileURL != "" {
				devfileBytes, err = util.CurlEndpoint(source.GitSource.DevfileURL)
				if err != nil {
					log.Error(err, fmt.Sprintf("Unable to GET %s, exiting reconcile loop %v", source.GitSource.DevfileURL, req.NamespacedName))
					err := fmt.Errorf("unable to GET from %s", source.GitSource.DevfileURL)
					r.SetCreateConditionAndUpdateCR(ctx, &component, err)
					return ctrl.Result{}, err
				}
			}

			// Parse the Component Devfile
			compDevfileData, err = devfile.ParseDevfileModel(string(devfileBytes))
			if err != nil {
				log.Error(err, fmt.Sprintf("Unable to parse the devfile from Component, exiting reconcile loop %v", req.NamespacedName))
				r.SetCreateConditionAndUpdateCR(ctx, &component, err)
				return ctrl.Result{}, err
			}
		} else {
			// An image component was specified
			// Generate a stub devfile for the component
			compDevfileData, err = devfile.ConvertImageComponentToDevfile(component)
			if err != nil {
				log.Error(err, fmt.Sprintf("Unable to convert the Image Component to a devfile %v", req.NamespacedName))
				r.SetCreateConditionAndUpdateCR(ctx, &component, err)
				return ctrl.Result{}, err
			}
			component.Status.ContainerImage = component.Spec.ContainerImage
		}

		err = r.updateComponentDevfileModel(compDevfileData, component)
		if err != nil {
			log.Error(err, fmt.Sprintf("Unable to update the Component Devfile model %v", req.NamespacedName))
			r.SetCreateConditionAndUpdateCR(ctx, &component, err)
			return ctrl.Result{}, err
		}

		if hasApplication.Status.Devfile != "" {
			// Get the devfile of the hasApp CR
			hasAppDevfileData, err := devfile.ParseDevfileModel(hasApplication.Status.Devfile)
			if err != nil {
				log.Error(err, fmt.Sprintf("Unable to parse the devfile from Application, exiting reconcile loop %v", req.NamespacedName))
				r.SetCreateConditionAndUpdateCR(ctx, &component, err)
				return ctrl.Result{}, err
			}

			err = r.updateApplicationDevfileModel(hasAppDevfileData, component)
			if err != nil {
				log.Error(err, fmt.Sprintf("Unable to update the HAS Application Devfile model %v", req.NamespacedName))
				r.SetCreateConditionAndUpdateCR(ctx, &component, err)
				return ctrl.Result{}, err
			}

			yamlHASCompData, err := yaml.Marshal(compDevfileData)
			if err != nil {
				log.Error(err, fmt.Sprintf("Unable to marshall the Component devfile, exiting reconcile loop %v", req.NamespacedName))
				r.SetCreateConditionAndUpdateCR(ctx, &component, err)
				return ctrl.Result{}, err
			}

			component.Status.Devfile = string(yamlHASCompData)

			// Update the HASApp CR with the new devfile
			yamlHASAppData, err := yaml.Marshal(hasAppDevfileData)
			if err != nil {
				log.Error(err, fmt.Sprintf("Unable to marshall the Application devfile, exiting reconcile loop %v", req.NamespacedName))
				r.SetCreateConditionAndUpdateCR(ctx, &component, err)
				return ctrl.Result{}, err
			}
			hasApplication.Status.Devfile = string(yamlHASAppData)
			err = r.Status().Update(ctx, &hasApplication)
			if err != nil {
				log.Error(err, "Unable to update Application")
				// if we're unable to update the Application CR, then  we need to err out
				// since we need to save a reference of the Component in Application
				r.SetCreateConditionAndUpdateCR(ctx, &component, err)
				return ctrl.Result{}, err
			}

			// Set the container image in the status
			component.Status.ContainerImage = component.Spec.ContainerImage

			log.Info(fmt.Sprintf("Adding the GitOps repository information to the status for component %v", req.NamespacedName))
			err = setGitopsStatus(&component, hasAppDevfileData)
			if err != nil {
				log.Error(err, fmt.Sprintf("Unable to retrieve gitops repository information for resource %v", req.NamespacedName))
				r.SetCreateConditionAndUpdateCR(ctx, &component, err)
				return ctrl.Result{}, err
			}

			// Generate and push the gitops resources
<<<<<<< HEAD
			if err := r.generateGitops(ctx, &component); err != nil {
				errMsg := fmt.Sprintf("Unable to generate gitops resources for component %v", req.NamespacedName)
				log.Error(err, errMsg)
				r.SetCreateConditionAndUpdateCR(ctx, &component, fmt.Errorf("%v: %v", errMsg, err))
				return ctrl.Result{}, err
=======
			if !component.Spec.SkipGitOpsResourceGeneration {
				if err := r.generateGitops(ctx, &component); err != nil {
					errMsg := fmt.Sprintf("Unable to generate gitops resources for component %v", req.NamespacedName)
					log.Error(err, errMsg)
					r.SetGitOpsGeneratedConditionAndUpdateCR(ctx, &component, fmt.Errorf("%v: %v", errMsg, err))
					r.SetCreateConditionAndUpdateCR(ctx, &component, fmt.Errorf("%v: %v", errMsg, err))
					return ctrl.Result{}, nil
				} else {
					r.SetGitOpsGeneratedConditionAndUpdateCR(ctx, &component, nil)
				}
>>>>>>> 4cc9969e
			}

			r.SetCreateConditionAndUpdateCR(ctx, &component, nil)

		}
	} else {

		// If the model already exists, see if fields have been updated
		log.Info(fmt.Sprintf("Checking if the Component has been updated %v", req.NamespacedName))

		// Parse the Component Devfile
		hasCompDevfileData, err := devfile.ParseDevfileModel(component.Status.Devfile)
		if err != nil {
			log.Error(err, fmt.Sprintf("Unable to parse the devfile from Component status, exiting reconcile loop %v", req.NamespacedName))
			r.SetUpdateConditionAndUpdateCR(ctx, &component, err)
			return ctrl.Result{}, err
		}

		err = r.updateComponentDevfileModel(hasCompDevfileData, component)
		if err != nil {
			log.Error(err, fmt.Sprintf("Unable to update the Component Devfile model %v", req.NamespacedName))
			r.SetUpdateConditionAndUpdateCR(ctx, &component, err)
			return ctrl.Result{}, err
		}

		// Read the devfile again to compare it with any updates
		oldCompDevfileData, err := devfile.ParseDevfileModel(component.Status.Devfile)
		if err != nil {
			log.Error(err, fmt.Sprintf("Unable to parse the devfile from Component status, exiting reconcile loop %v", req.NamespacedName))
			r.SetUpdateConditionAndUpdateCR(ctx, &component, err)
			return ctrl.Result{}, err
		}

		containerImage := component.Spec.ContainerImage
		skipGitOpsGeneration := component.Spec.SkipGitOpsResourceGeneration
		isUpdated := !reflect.DeepEqual(oldCompDevfileData, hasCompDevfileData) || containerImage != component.Status.ContainerImage || skipGitOpsGeneration != component.Status.GitOps.ResourceGenerationSkipped
		if isUpdated {
			log.Info(fmt.Sprintf("The Component was updated %v", req.NamespacedName))
			component.Status.GitOps.ResourceGenerationSkipped = skipGitOpsGeneration
			yamlHASCompData, err := yaml.Marshal(hasCompDevfileData)
			if err != nil {
				log.Error(err, fmt.Sprintf("Unable to marshall the Component devfile, exiting reconcile loop %v", req.NamespacedName))
				r.SetUpdateConditionAndUpdateCR(ctx, &component, err)
				return ctrl.Result{}, err
			}

			// Generate and push the gitops resources, if necessary.
			component.Status.ContainerImage = component.Spec.ContainerImage
<<<<<<< HEAD
			if err := r.generateGitops(ctx, &component); err != nil {
				errMsg := fmt.Sprintf("Unable to generate gitops resources for component %v", req.NamespacedName)
				log.Error(err, errMsg)
				r.SetUpdateConditionAndUpdateCR(ctx, &component, fmt.Errorf("%v: %v", errMsg, err))
				return ctrl.Result{}, err
=======
			if !component.Spec.SkipGitOpsResourceGeneration {
				if err := r.generateGitops(ctx, &component); err != nil {
					errMsg := fmt.Sprintf("Unable to generate gitops resources for component %v", req.NamespacedName)
					log.Error(err, errMsg)
					r.SetGitOpsGeneratedConditionAndUpdateCR(ctx, &component, fmt.Errorf("%v: %v", errMsg, err))
					r.SetUpdateConditionAndUpdateCR(ctx, &component, fmt.Errorf("%v: %v", errMsg, err))
					return ctrl.Result{}, nil
				} else {
					r.SetGitOpsGeneratedConditionAndUpdateCR(ctx, &component, nil)
				}
>>>>>>> 4cc9969e
			}

			component.Status.Devfile = string(yamlHASCompData)
			r.SetUpdateConditionAndUpdateCR(ctx, &component, nil)

		} else {
			log.Info(fmt.Sprintf("The Component devfile data was not updated %v", req.NamespacedName))
		}
	}

	// Get the Webhook from the event listener route and update it
	// Only attempt to get it if the build generation succeeded, otherwise the route won't exist
	if len(component.Status.Conditions) > 0 && component.Status.Conditions[len(component.Status.Conditions)-1].Status == metav1.ConditionTrue &&
		component.Spec.Source.GitSource != nil && component.Spec.Source.GitSource.URL != "" &&
		(component.ObjectMeta.Annotations == nil || component.ObjectMeta.Annotations[gitops.PaCAnnotation] != "1") {
		createdWebhook := &routev1.Route{}
		err = r.Client.Get(ctx, types.NamespacedName{Name: "el" + component.Name, Namespace: component.Namespace}, createdWebhook)
		if err != nil {
			if errors.IsNotFound(err) {
				log.Error(err, fmt.Sprintf("Unable to fetch the created webhook %v, retrying", "el-"+component.Name))
				return ctrl.Result{Requeue: true}, nil
			} else {
				return ctrl.Result{}, err
			}
		}

		// Get the ingress url from the status of the route, if it exists
		if len(createdWebhook.Status.Ingress) != 0 {
			component.Status.Webhook = createdWebhook.Status.Ingress[0].Host
			r.Client.Status().Update(ctx, &component)
		}
	}

	log.Info(fmt.Sprintf("Finished reconcile loop for %v", req.NamespacedName))
	return ctrl.Result{}, nil
}

// generateGitops retrieves the necessary information about a Component's gitops repository (URL, branch, context)
// and attempts to use the GitOps package to generate gitops resources based on that component
func (r *ComponentReconciler) generateGitops(ctx context.Context, component *appstudiov1alpha1.Component) error {
	log := r.Log.WithValues("Component", component.Name)

	gitOpsURL, gitOpsBranch, gitOpsContext, err := util.ProcessGitOpsStatus(component.Status.GitOps, r.GitToken)
	if err != nil {
		return err
	}

	// Create a temp folder to create the gitops resources in
	tempDir, err := ioutils.CreateTempPath(component.Name, r.AppFS)
	if err != nil {
		log.Error(err, "unable to create temp directory for gitops resources due to error")
		return fmt.Errorf("unable to create temp directory for gitops resources due to error: %v", err)
	}

	// Generate and push the gitops resources
	gitopsConfig := prepare.PrepareGitopsConfig(ctx, r.Client, *component)

	err = gitops.GenerateAndPush(tempDir, gitOpsURL, *component, r.Executor, r.AppFS, gitOpsBranch, gitOpsContext, gitopsConfig)
	if err != nil {
		gitOpsErr := util.SanitizeErrorMessage(err)
		log.Error(gitOpsErr, "unable to generate gitops resources due to error")
		return gitOpsErr
	}

	// Remove the temp folder that was created
	return r.AppFS.RemoveAll(tempDir)
}

// setGitopsStatus adds the necessary gitops info (url, branch, context) to the component CR status
func setGitopsStatus(component *appstudiov1alpha1.Component, devfileData data.DevfileData) error {
	var err error
	devfileAttributes := devfileData.GetMetadata().Attributes

	// Get the GitOps repository URL
	gitOpsURL := devfileAttributes.GetString("gitOpsRepository.url", &err)
	if err != nil {
		return fmt.Errorf("unable to retrieve GitOps repository from Application CR devfile: %v", err)
	}
	component.Status.GitOps.RepositoryURL = gitOpsURL

	// Get the GitOps repository branch
	gitOpsBranch := devfileAttributes.GetString("gitOpsRepository.branch", &err)
	if err != nil {
		if _, ok := err.(*attributes.KeyNotFoundError); !ok {
			return err
		}
	}
	if gitOpsBranch != "" {
		component.Status.GitOps.Branch = gitOpsBranch
	}

	// Get the GitOps repository context
	gitOpsContext := devfileAttributes.GetString("gitOpsRepository.context", &err)
	if err != nil {
		if _, ok := err.(*attributes.KeyNotFoundError); !ok {
			return err
		}
	}
	if gitOpsContext != "" {
		component.Status.GitOps.Context = gitOpsContext
	}

	component.Status.GitOps.ResourceGenerationSkipped = component.Spec.SkipGitOpsResourceGeneration
	return nil
}

// SetupWithManager sets up the controller with the Manager.
func (r *ComponentReconciler) SetupWithManager(mgr ctrl.Manager) error {
	return ctrl.NewControllerManagedBy(mgr).
		For(&appstudiov1alpha1.Component{}, builder.WithPredicates(predicate.GenerationChangedPredicate{})).
		WithOptions(controller.Options{
			RateLimiter: workqueue.NewItemExponentialFailureRateLimiter(time.Duration(500*time.Millisecond), time.Duration(60*time.Second)),
		}).
		Complete(r)
}<|MERGE_RESOLUTION|>--- conflicted
+++ resolved
@@ -335,24 +335,16 @@
 			}
 
 			// Generate and push the gitops resources
-<<<<<<< HEAD
-			if err := r.generateGitops(ctx, &component); err != nil {
-				errMsg := fmt.Sprintf("Unable to generate gitops resources for component %v", req.NamespacedName)
-				log.Error(err, errMsg)
-				r.SetCreateConditionAndUpdateCR(ctx, &component, fmt.Errorf("%v: %v", errMsg, err))
-				return ctrl.Result{}, err
-=======
 			if !component.Spec.SkipGitOpsResourceGeneration {
 				if err := r.generateGitops(ctx, &component); err != nil {
 					errMsg := fmt.Sprintf("Unable to generate gitops resources for component %v", req.NamespacedName)
 					log.Error(err, errMsg)
 					r.SetGitOpsGeneratedConditionAndUpdateCR(ctx, &component, fmt.Errorf("%v: %v", errMsg, err))
 					r.SetCreateConditionAndUpdateCR(ctx, &component, fmt.Errorf("%v: %v", errMsg, err))
-					return ctrl.Result{}, nil
+					return ctrl.Result{}, err
 				} else {
 					r.SetGitOpsGeneratedConditionAndUpdateCR(ctx, &component, nil)
 				}
->>>>>>> 4cc9969e
 			}
 
 			r.SetCreateConditionAndUpdateCR(ctx, &component, nil)
@@ -401,24 +393,16 @@
 
 			// Generate and push the gitops resources, if necessary.
 			component.Status.ContainerImage = component.Spec.ContainerImage
-<<<<<<< HEAD
-			if err := r.generateGitops(ctx, &component); err != nil {
-				errMsg := fmt.Sprintf("Unable to generate gitops resources for component %v", req.NamespacedName)
-				log.Error(err, errMsg)
-				r.SetUpdateConditionAndUpdateCR(ctx, &component, fmt.Errorf("%v: %v", errMsg, err))
-				return ctrl.Result{}, err
-=======
-			if !component.Spec.SkipGitOpsResourceGeneration {
+      if !component.Spec.SkipGitOpsResourceGeneration {
 				if err := r.generateGitops(ctx, &component); err != nil {
 					errMsg := fmt.Sprintf("Unable to generate gitops resources for component %v", req.NamespacedName)
 					log.Error(err, errMsg)
 					r.SetGitOpsGeneratedConditionAndUpdateCR(ctx, &component, fmt.Errorf("%v: %v", errMsg, err))
 					r.SetUpdateConditionAndUpdateCR(ctx, &component, fmt.Errorf("%v: %v", errMsg, err))
-					return ctrl.Result{}, nil
+					return ctrl.Result{}, err
 				} else {
 					r.SetGitOpsGeneratedConditionAndUpdateCR(ctx, &component, nil)
 				}
->>>>>>> 4cc9969e
 			}
 
 			component.Status.Devfile = string(yamlHASCompData)
