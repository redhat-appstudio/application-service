--- conflicted
+++ resolved
@@ -197,14 +197,8 @@
 
 				log.Info(fmt.Sprintf("Updating the labels for Component %v", req.NamespacedName))
 				componentLabels := make(map[string]string)
-<<<<<<< HEAD
-				componentLabels["appstudio.has/application"] = component.Spec.Application
-				componentLabels["appstudio.has/component"] = component.Spec.ComponentName
-
-=======
 				componentLabels[applicationKey] = component.Spec.Application
 				componentLabels[componentKey] = component.Spec.ComponentName
->>>>>>> 33da2433
 				component.SetLabels(componentLabels)
 				err = setGitopsAnnotations(&component, hasAppDevfileData)
 				if err != nil {
