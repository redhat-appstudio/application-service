--- conflicted
+++ resolved
@@ -210,20 +210,16 @@
 		hasApplication := appstudiov1alpha1.Application{}
 		err = r.Get(ctx, types.NamespacedName{Name: component.Spec.Application, Namespace: component.Namespace}, &hasApplication)
 		if err != nil {
-			log.Error(err, fmt.Sprintf("Unable to get the Application %s, exiting reconcile loop %v", component.Spec.Application, req.NamespacedName))
+			log.Error(err, fmt.Sprintf("Unable to get the Application %s, requeueing %v", component.Spec.Application, req.NamespacedName))
 			r.SetCreateConditionAndUpdateCR(ctx, &component, err)
-			return ctrl.Result{}, nil
+			return ctrl.Result{}, err
 		}
 
 		if hasApplication.Status.Devfile != "" {
 			// Get the devfile of the hasApp CR
 			hasAppDevfileData, err := devfile.ParseDevfileModel(hasApplication.Status.Devfile)
 			if err != nil {
-<<<<<<< HEAD
 				log.Error(err, fmt.Sprintf("Unable to parse the devfile from Application, exiting reconcile loop %v", req.NamespacedName))
-=======
-				log.Error(err, fmt.Sprintf("Unable to get the Application %s, requeueing %v", component.Spec.Application, req.NamespacedName))
->>>>>>> 6ae1a3ff
 				r.SetCreateConditionAndUpdateCR(ctx, &component, err)
 				return ctrl.Result{}, err
 			}
@@ -290,21 +286,14 @@
 				err = r.runBuild(ctx, &component)
 				r.SetCreateConditionAndUpdateCR(ctx, &component, err)
 			} else {
-<<<<<<< HEAD
 				r.SetCreateConditionAndUpdateCR(ctx, &component, nil)
-=======
-				log.Error(err, fmt.Sprintf("Application devfile model is empty. Requeueing %v", req.NamespacedName))
-				err := fmt.Errorf("application devfile model is empty")
-				r.SetCreateConditionAndUpdateCR(ctx, &component, err)
-				return ctrl.Result{}, err
->>>>>>> 6ae1a3ff
-			}
-
-		} else {
-			log.Error(err, fmt.Sprintf("Application devfile model is empty. Before creating a Component, an instance of Application should be created, exiting reconcile loop %v", req.NamespacedName))
-			err := fmt.Errorf("application devfile model is empty. Before creating a Component, an instance of Application should be created")
+			}
+
+		} else {
+			log.Error(err, fmt.Sprintf("Application devfile model is empty. Before creating a Component, an instance of Application should be created. Requeueing %v", req.NamespacedName))
+			err := fmt.Errorf("application devfile model is empty")
 			r.SetCreateConditionAndUpdateCR(ctx, &component, err)
-			return ctrl.Result{}, nil
+			return ctrl.Result{}, err
 		}
 
 	} else {
