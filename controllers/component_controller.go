/*
Copyright 2021-2023 Red Hat, Inc.

Licensed under the Apache License, Version 2.0 (the "License");
you may not use this file except in compliance with the License.
You may obtain a copy of the License at

    http://www.apache.org/licenses/LICENSE-2.0

Unless required by applicable law or agreed to in writing, software
distributed under the License is distributed on an "AS IS" BASIS,
WITHOUT WARRANTIES OR CONDITIONS OF ANY KIND, either express or implied.
See the License for the specific language governing permissions and
limitations under the License.
*/

package controllers

import (
	"context"
	"fmt"
	"os"
	"reflect"
	"time"

	"github.com/prometheus/client_golang/prometheus"
	"github.com/redhat-appstudio/application-service/pkg/metrics"
	"go.uber.org/zap/zapcore"
	corev1 "k8s.io/api/core/v1"
	"k8s.io/apimachinery/pkg/api/errors"
	metav1 "k8s.io/apimachinery/pkg/apis/meta/v1"
	"k8s.io/apimachinery/pkg/runtime"
	"k8s.io/apimachinery/pkg/types"
	"k8s.io/client-go/util/workqueue"
	ctrl "sigs.k8s.io/controller-runtime"
	"sigs.k8s.io/controller-runtime/pkg/builder"
	"sigs.k8s.io/controller-runtime/pkg/client"
	"sigs.k8s.io/controller-runtime/pkg/controller"
	"sigs.k8s.io/controller-runtime/pkg/controller/controllerutil"
	"sigs.k8s.io/controller-runtime/pkg/event"
	"sigs.k8s.io/controller-runtime/pkg/log/zap"
	"sigs.k8s.io/controller-runtime/pkg/predicate"
	"sigs.k8s.io/controller-runtime/pkg/reconcile"
	"sigs.k8s.io/yaml"

	"github.com/devfile/api/v2/pkg/attributes"
	devfileParser "github.com/devfile/library/v2/pkg/devfile/parser"
	data "github.com/devfile/library/v2/pkg/devfile/parser/data"
	"github.com/go-logr/logr"

	appstudiov1alpha1 "github.com/redhat-appstudio/application-api/api/v1alpha1"
	devfile "github.com/redhat-appstudio/application-service/pkg/devfile"
	"github.com/redhat-appstudio/application-service/pkg/github"
	logutil "github.com/redhat-appstudio/application-service/pkg/log"
	"github.com/redhat-appstudio/application-service/pkg/spi"
	"github.com/redhat-appstudio/application-service/pkg/util"
	"github.com/redhat-appstudio/application-service/pkg/util/ioutils"
	gitopsgen "github.com/redhat-developer/gitops-generator/pkg"
	"github.com/spf13/afero"
)

// ComponentReconciler reconciles a Component object
type ComponentReconciler struct {
	client.Client
	Scheme            *runtime.Scheme
	Log               logr.Logger
	GitHubOrg         string
	Generator         gitopsgen.Generator
	AppFS             afero.Afero
	SPIClient         spi.SPI
	GitHubTokenClient github.GitHubToken
}

const (
	applicationFailCounterAnnotation = "applicationFailCounter"
	maxApplicationFailCount          = 5
	componentName                    = "Component"
)

//+kubebuilder:rbac:groups=appstudio.redhat.com,resources=components,verbs=get;list;watch;create;update;patch;delete
//+kubebuilder:rbac:groups=appstudio.redhat.com,resources=components/status,verbs=get;update;patch
//+kubebuilder:rbac:groups=appstudio.redhat.com,resources=components/finalizers,verbs=update
//+kubebuilder:rbac:groups=core,resources=configmaps,verbs=get;list;watch
//+kubebuilder:rbac:groups=core,resources=secrets,verbs=get;list;watch

// Reconcile is part of the main kubernetes reconciliation loop which aims to
// move the current state of the cluster closer to the desired state.
// TODO(user): Modify the Reconcile function to compare the state specified by
// the Component object against the actual cluster state, and then
// perform operations to make the cluster state reflect the state specified by
// the user.
//
// For more details, check Reconcile and its Result here:
// - https://pkg.go.dev/sigs.k8s.io/controller-runtime@v0.9.2/pkg/reconcile
func (r *ComponentReconciler) Reconcile(ctx context.Context, req ctrl.Request) (ctrl.Result, error) {
<<<<<<< HEAD
	log := r.Log.WithValues("kind", "Component").WithValues("resource", req.NamespacedName.Name).WithValues("namespace", req.NamespacedName.Namespace)

	// if we're running on kcp, we need to include workspace in context
	if req.ClusterName != "" {
		ctx = logicalcluster.WithCluster(ctx, logicalcluster.New(req.ClusterName))
	}
=======
	log := r.Log.WithValues(componentName, req.NamespacedName)
>>>>>>> 37cd21cb

	// Fetch the Component instance
	var component appstudiov1alpha1.Component
	err := r.Get(ctx, req.NamespacedName, &component)
	if err != nil {
		if errors.IsNotFound(err) {
			// Request object not found, could have been deleted after reconcile request.
			// Owned objects are automatically garbage collected. For additional cleanup logic use finalizers.
			// Return and don't requeue
			return ctrl.Result{}, nil
		}
		// Error reading the object - requeue the request.
		return ctrl.Result{}, err
	}

	// Get the Application CR
	hasApplication := appstudiov1alpha1.Application{}
	err = r.Get(ctx, types.NamespacedName{Name: component.Spec.Application, Namespace: component.Namespace}, &hasApplication)
	if err != nil && !containsString(component.GetFinalizers(), compFinalizerName) {
		// only requeue if there is no finalizer attached ie; first time component create
		err = fmt.Errorf("unable to get the Application %s, requeueing %v", component.Spec.Application, req.NamespacedName)
		return r.incrementCounterAndRequeue(log, ctx, req, &component, err)
	}

	// If the Application CR devfile status is empty, requeue
	if hasApplication.Status.Devfile == "" && !containsString(component.GetFinalizers(), compFinalizerName) {
		err = fmt.Errorf("application devfile model is empty. Before creating a Component, an instance of Application should be created %v", req.NamespacedName)
		return r.incrementCounterAndRequeue(log, ctx, req, &component, err)
	}

	setCounterAnnotation(applicationFailCounterAnnotation, &component, 0)

	ghClient, err := r.GitHubTokenClient.GetNewGitHubClient()
	if err != nil {
		log.Error(err, "Unable to create Go-GitHub client due to error")
		return reconcile.Result{}, err
	}

	// Check if the Component CR is under deletion
	// If so: Remove the project from the Application devfile, remove the component dir from the Gitops repo and remove the finalizer.
	if component.ObjectMeta.DeletionTimestamp.IsZero() {
		if !containsString(component.GetFinalizers(), compFinalizerName) {
			ownerReference := metav1.OwnerReference{
				APIVersion: hasApplication.APIVersion,
				Kind:       hasApplication.Kind,
				Name:       hasApplication.Name,
				UID:        hasApplication.UID,
			}
			component.SetOwnerReferences(append(component.GetOwnerReferences(), ownerReference))

			// Attach the finalizer and return to reset the reconciler loop
			err := r.AddFinalizer(ctx, &component)
			if err != nil {
				return ctrl.Result{}, err
			}
			log.Info(fmt.Sprintf("added the finalizer %v", req.NamespacedName))
		}
	} else {
		if hasApplication.Status.Devfile != "" && len(component.Status.Conditions) > 0 && component.Status.Conditions[len(component.Status.Conditions)-1].Status == metav1.ConditionTrue && containsString(component.GetFinalizers(), compFinalizerName) {
			// only attempt to finalize and update the gitops repo if an Application is present & the previous Component status is good
			// A finalizer is present for the Component CR, so make sure we do the necessary cleanup steps
			if err := r.Finalize(ctx, &component, &hasApplication, ghClient); err != nil {
				// if fail to delete the external dependency here, log the error, but don't return error
				// Don't want to get stuck in a cycle of repeatedly trying to update the repository and failing
				log.Error(err, "Unable to update GitOps repository for component %v in namespace %v", component.GetName(), component.GetNamespace())
			}
		}

		// Remove the finalizer if no Application is present or an Application is present at this stage
		if containsString(component.GetFinalizers(), compFinalizerName) {
			// remove the finalizer from the list and update it.
			controllerutil.RemoveFinalizer(&component, compFinalizerName)
			if err := r.Update(ctx, &component); err != nil {
				return ctrl.Result{}, err
			}
		}
	}

	log.Info(fmt.Sprintf("Starting reconcile loop for %v", req.NamespacedName))

	// Check if GitOps generation has failed on a reconcile
	// Attempt to generate GitOps and set appropriate conditions accordingly
	isUpdateConditionPresent := false
	isGitOpsRegenSuccessful := false
	for _, condition := range component.Status.Conditions {
		if condition.Type == "GitOpsResourcesGenerated" && condition.Reason == "GenerateError" && condition.Status == metav1.ConditionFalse {
			log.Info(fmt.Sprintf("Re-attempting GitOps generation for %s", component.Name))
			// Parse the Component Devfile
			devfileSrc := devfile.DevfileSrc{
				Data: component.Status.Devfile,
			}
			compDevfileData, err := devfile.ParseDevfile(devfileSrc)
			if err != nil {
				errMsg := fmt.Sprintf("Unable to parse the devfile from Component status and re-attempt GitOps generation, exiting reconcile loop %v", req.NamespacedName)
				log.Error(err, errMsg)
				r.SetGitOpsGeneratedConditionAndUpdateCR(ctx, req, &component, fmt.Errorf("%v: %v", errMsg, err))
				return ctrl.Result{}, err
			}
			if err := r.generateGitops(ctx, ghClient, req, &component, compDevfileData); err != nil {
				errMsg := fmt.Sprintf("Unable to generate gitops resources for component %v", req.NamespacedName)
				log.Error(err, errMsg)
				r.SetGitOpsGeneratedConditionAndUpdateCR(ctx, req, &component, fmt.Errorf("%v: %v", errMsg, err))
				return ctrl.Result{}, err
			} else {
				log.Info(fmt.Sprintf("GitOps re-generation successful for %s", component.Name))
				r.SetGitOpsGeneratedConditionAndUpdateCR(ctx, req, &component, nil)
				isGitOpsRegenSuccessful = true
			}
		} else if condition.Type == "Updated" && condition.Reason == "Error" && condition.Status == metav1.ConditionFalse {
			isUpdateConditionPresent = true
		}
	}

	if isGitOpsRegenSuccessful && isUpdateConditionPresent {
		r.SetUpdateConditionAndUpdateCR(ctx, req, &component, nil)
		return ctrl.Result{}, nil
	} else if isGitOpsRegenSuccessful {
		r.SetCreateConditionAndUpdateCR(ctx, req, &component, nil)
		return ctrl.Result{}, nil
	}

	// If the devfile hasn't been populated, the CR was just created
	var gitToken string
	if component.Status.Devfile == "" {

		source := component.Spec.Source

		var compDevfileData data.DevfileData
		var devfileLocation string
		var devfileBytes []byte

		if source.GitSource != nil && source.GitSource.URL != "" {
			context := source.GitSource.Context
			// If a Git secret was passed in, retrieve it for use in our Git operations
			// The secret needs to be in the same namespace as the Component
			if component.Spec.Secret != "" {
				gitSecret := corev1.Secret{}
				namespacedName := types.NamespacedName{
					Name:      component.Spec.Secret,
					Namespace: component.Namespace,
				}

				err = r.Client.Get(ctx, namespacedName, &gitSecret)
				if err != nil {
					log.Error(err, fmt.Sprintf("Unable to retrieve Git secret %v, exiting reconcile loop %v", component.Spec.Secret, req.NamespacedName))
					r.SetCreateConditionAndUpdateCR(ctx, req, &component, err)
					return ctrl.Result{}, err
				}

				gitToken = string(gitSecret.Data["password"])
			}

			var gitURL string
			if source.GitSource.DevfileURL == "" && source.GitSource.DockerfileURL == "" {
				if gitToken == "" {
					gitURL, err = util.ConvertGitHubURL(source.GitSource.URL, source.GitSource.Revision, context)
					if err != nil {
						log.Error(err, fmt.Sprintf("Unable to convert Github URL to raw format, exiting reconcile loop %v", req.NamespacedName))
						r.SetCreateConditionAndUpdateCR(ctx, req, &component, err)
						return ctrl.Result{}, err
					}

					devfileBytes, devfileLocation, err = devfile.FindAndDownloadDevfile(gitURL)
					if err != nil {
						log.Error(err, fmt.Sprintf("Unable to read the devfile from dir %s %v", gitURL, req.NamespacedName))
						r.SetCreateConditionAndUpdateCR(ctx, req, &component, err)
						return ctrl.Result{}, err
					}

					devfileLocation = gitURL + string(os.PathSeparator) + devfileLocation
				} else {
					// Use SPI to retrieve the devfile from the private repository
					devfileBytes, err = spi.DownloadDevfileUsingSPI(r.SPIClient, ctx, component.Namespace, source.GitSource.URL, "main", context)
					if err != nil {
						log.Error(err, fmt.Sprintf("Unable to download from any known devfile locations from %s %v", source.GitSource.URL, req.NamespacedName))
						r.SetCreateConditionAndUpdateCR(ctx, req, &component, err)
						return ctrl.Result{}, err
					}
				}

			} else if source.GitSource.DevfileURL != "" {
				devfileLocation = source.GitSource.DevfileURL
				devfileBytes, err = util.CurlEndpoint(source.GitSource.DevfileURL)
				if err != nil {
					log.Error(err, fmt.Sprintf("Unable to GET %s, exiting reconcile loop %v", source.GitSource.DevfileURL, req.NamespacedName))
					err := fmt.Errorf("unable to GET from %s", source.GitSource.DevfileURL)
					r.SetCreateConditionAndUpdateCR(ctx, req, &component, err)
					return ctrl.Result{}, err
				}
			} else if source.GitSource.DockerfileURL != "" {
				devfileData, err := devfile.CreateDevfileForDockerfileBuild(source.GitSource.DockerfileURL, "./", component.Name, component.Spec.Application, component.Namespace)
				if err != nil {
					log.Error(err, fmt.Sprintf("Unable to create devfile for dockerfile build %v", req.NamespacedName))
					r.SetCreateConditionAndUpdateCR(ctx, req, &component, err)
					return ctrl.Result{}, err
				}

				devfileBytes, err = yaml.Marshal(devfileData)
				if err != nil {
					log.Error(err, fmt.Sprintf("Unable to marshal devfile, exiting reconcile loop %v", req.NamespacedName))
					r.SetCreateConditionAndUpdateCR(ctx, req, &component, err)
					return ctrl.Result{}, nil
				}
			}
		} else {
			// An image component was specified
			// Generate a stub devfile for the component
			devfileData, err := devfile.ConvertImageComponentToDevfile(component)
			if err != nil {
				log.Error(err, fmt.Sprintf("Unable to convert the Image Component to a devfile %v", req.NamespacedName))
				r.SetCreateConditionAndUpdateCR(ctx, req, &component, err)
				return ctrl.Result{}, err
			}
			component.Status.ContainerImage = component.Spec.ContainerImage

			devfileBytes, err = yaml.Marshal(devfileData)
			if err != nil {
				log.Error(err, fmt.Sprintf("Unable to marshal devfile, exiting reconcile loop %v", req.NamespacedName))
				r.SetCreateConditionAndUpdateCR(ctx, req, &component, err)
				return ctrl.Result{}, nil
			}
		}

		if devfileLocation != "" {
			// Parse the Component Devfile
			devfileSrc := devfile.DevfileSrc{
				URL: devfileLocation,
			}
			compDevfileData, err = devfile.ParseDevfile(devfileSrc)
			if err != nil {
				log.Error(err, fmt.Sprintf("Unable to parse the devfile from Component devfile location, exiting reconcile loop %v", req.NamespacedName))
				r.SetCreateConditionAndUpdateCR(ctx, req, &component, err)
				return ctrl.Result{}, err
			}
		} else {
			// Parse the Component Devfile
			devfileSrc := devfile.DevfileSrc{
				Data: string(devfileBytes),
			}
			compDevfileData, err = devfile.ParseDevfile(devfileSrc)
			if err != nil {
				log.Error(err, fmt.Sprintf("Unable to parse the devfile from Component, exiting reconcile loop %v", req.NamespacedName))
				r.SetCreateConditionAndUpdateCR(ctx, req, &component, err)
				return ctrl.Result{}, err
			}
		}

		err = r.updateComponentDevfileModel(req, compDevfileData, component)
		if err != nil {
			log.Error(err, fmt.Sprintf("Unable to update the Component Devfile model %v", req.NamespacedName))
			r.SetCreateConditionAndUpdateCR(ctx, req, &component, err)
			return ctrl.Result{}, err
		}

		if hasApplication.Status.Devfile != "" {
			// Get the devfile of the hasApp CR
			devfileSrc := devfile.DevfileSrc{
				Data: hasApplication.Status.Devfile,
			}
			hasAppDevfileData, err := devfile.ParseDevfile(devfileSrc)
			if err != nil {
				log.Error(err, fmt.Sprintf("Unable to parse the devfile from Application, exiting reconcile loop %v", req.NamespacedName))
				r.SetCreateConditionAndUpdateCR(ctx, req, &component, err)
				return ctrl.Result{}, err
			}

			err = r.updateApplicationDevfileModel(hasAppDevfileData, component)
			if err != nil {
				log.Error(err, fmt.Sprintf("Unable to update the HAS Application Devfile model %v", req.NamespacedName))
				r.SetCreateConditionAndUpdateCR(ctx, req, &component, err)
				return ctrl.Result{}, err
			}

			yamlHASCompData, err := yaml.Marshal(compDevfileData)
			if err != nil {
				log.Error(err, fmt.Sprintf("Unable to marshall the Component devfile, exiting reconcile loop %v", req.NamespacedName))
				r.SetCreateConditionAndUpdateCR(ctx, req, &component, err)
				return ctrl.Result{}, err
			}

			component.Status.Devfile = string(yamlHASCompData)

			// Update the HASApp CR with the new devfile
			yamlHASAppData, err := yaml.Marshal(hasAppDevfileData)
			if err != nil {
				log.Error(err, fmt.Sprintf("Unable to marshall the Application devfile, exiting reconcile loop %v", req.NamespacedName))
				r.SetCreateConditionAndUpdateCR(ctx, req, &component, err)
				return ctrl.Result{}, err
			}
			hasApplication.Status.Devfile = string(yamlHASAppData)
			err = r.Status().Update(ctx, &hasApplication)
			if err != nil {
				log.Error(err, "Unable to update Application")
				// if we're unable to update the Application CR, then  we need to err out
				// since we need to save a reference of the Component in Application
				r.SetCreateConditionAndUpdateCR(ctx, req, &component, err)
				return ctrl.Result{}, err
			}

			// Set the container image in the status
			component.Status.ContainerImage = component.Spec.ContainerImage

			log.Info(fmt.Sprintf("Adding the GitOps repository information to the status for component %v", req.NamespacedName))
			err = setGitopsStatus(&component, hasAppDevfileData)
			if err != nil {
				log.Error(err, fmt.Sprintf("Unable to retrieve gitops repository information for resource %v", req.NamespacedName))
				r.SetCreateConditionAndUpdateCR(ctx, req, &component, err)
				return ctrl.Result{}, err
			}

			// Generate and push the gitops resources
			if !component.Spec.SkipGitOpsResourceGeneration {
				if err := r.generateGitops(ctx, ghClient, req, &component, compDevfileData); err != nil {
					errMsg := fmt.Sprintf("Unable to generate gitops resources for component %v", req.NamespacedName)
					log.Error(err, errMsg)
					r.SetGitOpsGeneratedConditionAndUpdateCR(ctx, req, &component, fmt.Errorf("%v: %v", errMsg, err))
					r.SetCreateConditionAndUpdateCR(ctx, req, &component, fmt.Errorf("%v: %v", errMsg, err))
					return ctrl.Result{}, err
				} else {
					r.SetGitOpsGeneratedConditionAndUpdateCR(ctx, req, &component, nil)
				}
			}

			r.SetCreateConditionAndUpdateCR(ctx, req, &component, nil)
		}
	} else {

		// If the model already exists, see if fields have been updated
		log.Info(fmt.Sprintf("Checking if the Component has been updated %v", req.NamespacedName))

		// Parse the Component Devfile
		devfileSrc := devfile.DevfileSrc{
			Data: component.Status.Devfile,
		}
		hasCompDevfileData, err := devfile.ParseDevfile(devfileSrc)
		if err != nil {
			log.Error(err, fmt.Sprintf("Unable to parse the devfile from Component status, exiting reconcile loop %v", req.NamespacedName))
			r.SetUpdateConditionAndUpdateCR(ctx, req, &component, err)
			return ctrl.Result{}, err
		}

		err = r.updateComponentDevfileModel(req, hasCompDevfileData, component)
		if err != nil {
			log.Error(err, fmt.Sprintf("Unable to update the Component Devfile model %v", req.NamespacedName))
			r.SetUpdateConditionAndUpdateCR(ctx, req, &component, err)
			return ctrl.Result{}, err
		}

		// Read the devfile again to compare it with any updates
		devfileSrc = devfile.DevfileSrc{
			Data: component.Status.Devfile,
		}
		oldCompDevfileData, err := devfile.ParseDevfile(devfileSrc)
		if err != nil {
			log.Error(err, fmt.Sprintf("Unable to parse the devfile from Component status, exiting reconcile loop %v", req.NamespacedName))
			r.SetUpdateConditionAndUpdateCR(ctx, req, &component, err)
			return ctrl.Result{}, err
		}

		containerImage := component.Spec.ContainerImage
		skipGitOpsGeneration := component.Spec.SkipGitOpsResourceGeneration
		isUpdated := !reflect.DeepEqual(oldCompDevfileData, hasCompDevfileData) || containerImage != component.Status.ContainerImage || skipGitOpsGeneration != component.Status.GitOps.ResourceGenerationSkipped
		if isUpdated {
			log.Info(fmt.Sprintf("The Component was updated %v", req.NamespacedName))
			component.Status.GitOps.ResourceGenerationSkipped = skipGitOpsGeneration
			yamlHASCompData, err := yaml.Marshal(hasCompDevfileData)
			if err != nil {
				log.Error(err, fmt.Sprintf("Unable to marshall the Component devfile, exiting reconcile loop %v", req.NamespacedName))
				r.SetUpdateConditionAndUpdateCR(ctx, req, &component, err)
				return ctrl.Result{}, err
			}

			component.Status.ContainerImage = component.Spec.ContainerImage
			component.Status.Devfile = string(yamlHASCompData)
			err = r.Client.Status().Update(ctx, &component)
			if err != nil {
				log.Error(err, "Unable to update Component status")
				// if we're unable to update the Component CR status, then we need to err out
				// since we need the reference of the devfile in Component to be always accessible
				r.SetUpdateConditionAndUpdateCR(ctx, req, &component, err)
				return ctrl.Result{}, err
			}

			// Generate and push the gitops resources, if necessary.
			if !component.Spec.SkipGitOpsResourceGeneration {
				if err := r.generateGitops(ctx, ghClient, req, &component, hasCompDevfileData); err != nil {
					errMsg := fmt.Sprintf("Unable to generate gitops resources for component %v", req.NamespacedName)
					log.Error(err, errMsg)
					r.SetGitOpsGeneratedConditionAndUpdateCR(ctx, req, &component, fmt.Errorf("%v: %v", errMsg, err))
					r.SetUpdateConditionAndUpdateCR(ctx, req, &component, fmt.Errorf("%v: %v", errMsg, err))
					return ctrl.Result{}, err
				} else {
					r.SetGitOpsGeneratedConditionAndUpdateCR(ctx, req, &component, nil)
				}
			}
			r.SetUpdateConditionAndUpdateCR(ctx, req, &component, nil)

		} else {
			log.Info(fmt.Sprintf("The Component devfile data was not updated %v", req.NamespacedName))
		}
	}

	log.Info(fmt.Sprintf("Finished reconcile loop for %v", req.NamespacedName))
	return ctrl.Result{}, nil
}

// generateGitops retrieves the necessary information about a Component's gitops repository (URL, branch, context)
// and attempts to use the GitOps package to generate gitops resources based on that component
func (r *ComponentReconciler) generateGitops(ctx context.Context, ghClient github.GitHubClient, req ctrl.Request, component *appstudiov1alpha1.Component, compDevfileData data.DevfileData) error {
<<<<<<< HEAD
	log := r.Log.WithValues("kind", "Component").WithValues("resource", req.NamespacedName.Name).WithValues("namespace", req.NamespacedName.Namespace)
=======
	log := r.Log.WithValues("Component", req.NamespacedName)
>>>>>>> 37cd21cb

	gitOpsURL, gitOpsBranch, gitOpsContext, err := util.ProcessGitOpsStatus(component.Status.GitOps, ghClient.Token)
	if err != nil {
		return err
	}

	// Create a temp folder to create the gitops resources in
	tempDir, err := ioutils.CreateTempPath(component.Name, r.AppFS)
	if err != nil {
		log.Error(err, "unable to create temp directory for GitOps resources due to error")
		return fmt.Errorf("unable to create temp directory for GitOps resources due to error: %v", err)
	}

	deployAssociatedComponents, err := devfileParser.GetDeployComponents(compDevfileData)
	if err != nil {
		log.Error(err, "unable to get deploy components")
		return err
	}

	kubernetesResources, err := devfile.GetResourceFromDevfile(log, compDevfileData, deployAssociatedComponents, component.Name, component.Spec.Application, component.Spec.ContainerImage, component.Namespace)
	if err != nil {
		log.Error(err, "unable to get kubernetes resources from the devfile outerloop components")
		return err
	}

	// Generate and push the gitops resources
	mappedGitOpsComponent := util.GetMappedGitOpsComponent(*component, kubernetesResources)

	//add the token name to the metrics.  When we add more tokens and rotate, we can determine how evenly distributed the requests are
	metrics.ControllerGitRequest.With(prometheus.Labels{"controller": componentName, "tokenName": ghClient.TokenName, "operation": "CloneGenerateAndPush"}).Inc()
	err = r.Generator.CloneGenerateAndPush(tempDir, gitOpsURL, mappedGitOpsComponent, r.AppFS, gitOpsBranch, gitOpsContext, false)
	if err != nil {
		log.Error(err, "unable to generate gitops resources due to error")
		return err
	}

	//Gitops functions return sanitized error messages
	metrics.ControllerGitRequest.With(prometheus.Labels{"controller": componentName, "tokenName": ghClient.TokenName, "operation": "CommitAndPush"}).Inc()
	err = r.Generator.CommitAndPush(tempDir, "", gitOpsURL, mappedGitOpsComponent.Name, gitOpsBranch, "Generating GitOps resources")
	if err != nil {
		log.Error(err, "unable to commit and push gitops resources due to error")
		return err
	}

	// Get the commit ID for the gitops repository
	var commitID string
	repoName, orgName, err := github.GetRepoAndOrgFromURL(gitOpsURL)
	if err != nil {
		gitOpsErr := &GitOpsParseRepoError{gitOpsURL, err}
		log.Error(gitOpsErr, "")
		return gitOpsErr
	}

	metricsLabel := prometheus.Labels{"controller": componentName, "tokenName": ghClient.TokenName, "operation": "GetLatestCommitSHAFromRepository"}
	metrics.ControllerGitRequest.With(metricsLabel).Inc()
	commitID, err = ghClient.GetLatestCommitSHAFromRepository(ctx, repoName, orgName, gitOpsBranch)
	metrics.HandleRateLimitMetrics(err, metricsLabel)
	if err != nil {
		gitOpsErr := &GitOpsCommitIdError{err}
		log.Error(gitOpsErr, "")
		return gitOpsErr
	}
	component.Status.GitOps.CommitID = commitID

	// Remove the temp folder that was created
	return r.AppFS.RemoveAll(tempDir)
}

// setGitopsStatus adds the necessary gitops info (url, branch, context) to the component CR status
func setGitopsStatus(component *appstudiov1alpha1.Component, devfileData data.DevfileData) error {
	var err error
	devfileAttributes := devfileData.GetMetadata().Attributes

	// Get the GitOps repository URL
	gitOpsURL := devfileAttributes.GetString("gitOpsRepository.url", &err)
	if err != nil {
		return fmt.Errorf("unable to retrieve GitOps repository from Application CR devfile: %v", err)
	}
	component.Status.GitOps.RepositoryURL = gitOpsURL

	// Get the GitOps repository branch
	gitOpsBranch := devfileAttributes.GetString("gitOpsRepository.branch", &err)
	if err != nil {
		if _, ok := err.(*attributes.KeyNotFoundError); !ok {
			return err
		}
	}
	if gitOpsBranch != "" {
		component.Status.GitOps.Branch = gitOpsBranch
	}

	// Get the GitOps repository context
	gitOpsContext := devfileAttributes.GetString("gitOpsRepository.context", &err)
	if err != nil {
		if _, ok := err.(*attributes.KeyNotFoundError); !ok {
			return err
		}
	}
	if gitOpsContext != "" {
		component.Status.GitOps.Context = gitOpsContext
	}

	component.Status.GitOps.ResourceGenerationSkipped = component.Spec.SkipGitOpsResourceGeneration
	return nil
}

// SetupWithManager sets up the controller with the Manager.
func (r *ComponentReconciler) SetupWithManager(mgr ctrl.Manager) error {
	opts := zap.Options{
		TimeEncoder: zapcore.ISO8601TimeEncoder,
	}
	ctrl.SetLogger(zap.New(zap.UseFlagOptions(&opts)))
	log := ctrl.Log.WithName("controllers").WithName("Component")
	return ctrl.NewControllerManagedBy(mgr).
		For(&appstudiov1alpha1.Component{}, builder.WithPredicates(predicate.GenerationChangedPredicate{})).
		WithOptions(controller.Options{
			RateLimiter: workqueue.NewItemExponentialFailureRateLimiter(time.Duration(500*time.Millisecond), time.Duration(1000*time.Second)),
		}).WithEventFilter(predicate.Funcs{
		CreateFunc: func(e event.CreateEvent) bool {
<<<<<<< HEAD
			log := log.WithValues("namespace", e.Object.GetNamespace())
=======
			log := log.WithValues("Namespace", e.Object.GetNamespace())
>>>>>>> 37cd21cb
			logutil.LogAPIResourceChangeEvent(log, e.Object.GetName(), "Component", logutil.ResourceCreate, nil)
			return true
		},
		UpdateFunc: func(e event.UpdateEvent) bool {
<<<<<<< HEAD
			log := log.WithValues("namespace", e.ObjectNew.GetNamespace())
=======
			log := log.WithValues("Namespace", e.ObjectNew.GetNamespace())
>>>>>>> 37cd21cb
			logutil.LogAPIResourceChangeEvent(log, e.ObjectNew.GetName(), "Component", logutil.ResourceUpdate, nil)
			return true
		},
		DeleteFunc: func(e event.DeleteEvent) bool {
<<<<<<< HEAD
			log := log.WithValues("namespace", e.Object.GetNamespace())
=======
			log := log.WithValues("Namespace", e.Object.GetNamespace())
>>>>>>> 37cd21cb
			logutil.LogAPIResourceChangeEvent(log, e.Object.GetName(), "Component", logutil.ResourceDelete, nil)
			return false
		},
	}).
		Complete(r)
}

// incrementCounterAndRequeue will increment the "application error counter" on the Component resource and requeue
// If the counter is less than 3, the Component will be requeued (with a half second delay) without any error message returned
// If the counter is greater than or equal to 3, an error message will be set on the Component's status and it will be requeud
// 3 attemps were chosen along with the half second requeue delay to allow certain transient errors when the application CR isn't ready, to resolve themself.
func (r *ComponentReconciler) incrementCounterAndRequeue(log logr.Logger, ctx context.Context, req ctrl.Request, component *appstudiov1alpha1.Component, componentErr error) (ctrl.Result, error) {
	if component.GetAnnotations() == nil {
		component.ObjectMeta.Annotations = make(map[string]string)
	}
	count, err := getCounterAnnotation(applicationFailCounterAnnotation, component)
	if count > 2 || err != nil {
		log.Error(err, "")
		r.SetCreateConditionAndUpdateCR(ctx, req, component, componentErr)
		return ctrl.Result{}, componentErr
	} else {
		setCounterAnnotation(applicationFailCounterAnnotation, component, count+1)
		err = r.Update(ctx, component)
		if err != nil {
			log.Error(err, "error updating component's counter annotation")
		}
		return ctrl.Result{}, componentErr
	}
}<|MERGE_RESOLUTION|>--- conflicted
+++ resolved
@@ -93,16 +93,7 @@
 // For more details, check Reconcile and its Result here:
 // - https://pkg.go.dev/sigs.k8s.io/controller-runtime@v0.9.2/pkg/reconcile
 func (r *ComponentReconciler) Reconcile(ctx context.Context, req ctrl.Request) (ctrl.Result, error) {
-<<<<<<< HEAD
 	log := r.Log.WithValues("kind", "Component").WithValues("resource", req.NamespacedName.Name).WithValues("namespace", req.NamespacedName.Namespace)
-
-	// if we're running on kcp, we need to include workspace in context
-	if req.ClusterName != "" {
-		ctx = logicalcluster.WithCluster(ctx, logicalcluster.New(req.ClusterName))
-	}
-=======
-	log := r.Log.WithValues(componentName, req.NamespacedName)
->>>>>>> 37cd21cb
 
 	// Fetch the Component instance
 	var component appstudiov1alpha1.Component
@@ -512,11 +503,7 @@
 // generateGitops retrieves the necessary information about a Component's gitops repository (URL, branch, context)
 // and attempts to use the GitOps package to generate gitops resources based on that component
 func (r *ComponentReconciler) generateGitops(ctx context.Context, ghClient github.GitHubClient, req ctrl.Request, component *appstudiov1alpha1.Component, compDevfileData data.DevfileData) error {
-<<<<<<< HEAD
 	log := r.Log.WithValues("kind", "Component").WithValues("resource", req.NamespacedName.Name).WithValues("namespace", req.NamespacedName.Namespace)
-=======
-	log := r.Log.WithValues("Component", req.NamespacedName)
->>>>>>> 37cd21cb
 
 	gitOpsURL, gitOpsBranch, gitOpsContext, err := util.ProcessGitOpsStatus(component.Status.GitOps, ghClient.Token)
 	if err != nil {
@@ -636,29 +623,17 @@
 			RateLimiter: workqueue.NewItemExponentialFailureRateLimiter(time.Duration(500*time.Millisecond), time.Duration(1000*time.Second)),
 		}).WithEventFilter(predicate.Funcs{
 		CreateFunc: func(e event.CreateEvent) bool {
-<<<<<<< HEAD
 			log := log.WithValues("namespace", e.Object.GetNamespace())
-=======
-			log := log.WithValues("Namespace", e.Object.GetNamespace())
->>>>>>> 37cd21cb
 			logutil.LogAPIResourceChangeEvent(log, e.Object.GetName(), "Component", logutil.ResourceCreate, nil)
 			return true
 		},
 		UpdateFunc: func(e event.UpdateEvent) bool {
-<<<<<<< HEAD
 			log := log.WithValues("namespace", e.ObjectNew.GetNamespace())
-=======
-			log := log.WithValues("Namespace", e.ObjectNew.GetNamespace())
->>>>>>> 37cd21cb
 			logutil.LogAPIResourceChangeEvent(log, e.ObjectNew.GetName(), "Component", logutil.ResourceUpdate, nil)
 			return true
 		},
 		DeleteFunc: func(e event.DeleteEvent) bool {
-<<<<<<< HEAD
 			log := log.WithValues("namespace", e.Object.GetNamespace())
-=======
-			log := log.WithValues("Namespace", e.Object.GetNamespace())
->>>>>>> 37cd21cb
 			logutil.LogAPIResourceChangeEvent(log, e.Object.GetName(), "Component", logutil.ResourceDelete, nil)
 			return false
 		},
