/*
Copyright 2021-2023 Red Hat, Inc.

Licensed under the Apache License, Version 2.0 (the "License");
you may not use this file except in compliance with the License.
You may obtain a copy of the License at

    http://www.apache.org/licenses/LICENSE-2.0

Unless required by applicable law or agreed to in writing, software
distributed under the License is distributed on an "AS IS" BASIS,
WITHOUT WARRANTIES OR CONDITIONS OF ANY KIND, either express or implied.
See the License for the specific language governing permissions and
limitations under the License.
*/

package controllers

import (
	"context"
	"encoding/json"
	"fmt"
	"path"
	"strings"

	"go.uber.org/zap/zapcore"
	"golang.org/x/exp/maps"
	batchv1 "k8s.io/api/batch/v1"
	corev1 "k8s.io/api/core/v1"
	"k8s.io/apimachinery/pkg/api/errors"
	"k8s.io/apimachinery/pkg/runtime"
	"k8s.io/apimachinery/pkg/types"
	ctrl "sigs.k8s.io/controller-runtime"
	"sigs.k8s.io/controller-runtime/pkg/builder"
	"sigs.k8s.io/controller-runtime/pkg/client"
	"sigs.k8s.io/controller-runtime/pkg/event"
	"sigs.k8s.io/controller-runtime/pkg/log/zap"
	"sigs.k8s.io/controller-runtime/pkg/predicate"

	"github.com/go-logr/logr"
	logicalcluster "github.com/kcp-dev/logicalcluster/v2"
	appstudiov1alpha1 "github.com/redhat-appstudio/application-api/api/v1alpha1"
	devfile "github.com/redhat-appstudio/application-service/pkg/devfile"
	logutil "github.com/redhat-appstudio/application-service/pkg/log"
	"github.com/redhat-appstudio/application-service/pkg/spi"
	"github.com/redhat-appstudio/application-service/pkg/util"
	"github.com/spf13/afero"
	metav1 "k8s.io/apimachinery/pkg/apis/meta/v1"
	"k8s.io/client-go/kubernetes"
	"k8s.io/client-go/rest"
)

// ComponentDetectionQueryReconciler reconciles a ComponentDetectionQuery object
type ComponentDetectionQueryReconciler struct {
	client.Client
	Scheme             *runtime.Scheme
	SPIClient          spi.SPI
	AlizerClient       devfile.Alizer
	Log                logr.Logger
	DevfileRegistryURL string
	AppFS              afero.Afero
	Config             *rest.Config
}

//+kubebuilder:rbac:groups=appstudio.redhat.com,resources=componentdetectionqueries,verbs=get;list;watch;create;update;patch;delete
//+kubebuilder:rbac:groups=appstudio.redhat.com,resources=componentdetectionqueries/status,verbs=get;update;patch
//+kubebuilder:rbac:groups=appstudio.redhat.com,resources=componentdetectionqueries/finalizers,verbs=update
//+kubebuilder:rbac:groups=core,resources=configmaps,verbs=get;list;watch;create;update;delete
//+kubebuilder:rbac:groups=batch,resources=jobs,verbs=get;list;watch;create;update;delete

// Reconcile is part of the main kubernetes reconciliation loop which aims to
// move the current state of the cluster closer to the desired state.
// TODO(user): Modify the Reconcile function to compare the state specified by
// the ComponentDetectionQuery object against the actual cluster state, and then
// perform operations to make the cluster state reflect the state specified by
// the user.
//
// For more details, check Reconcile and its Result here:
// - https://pkg.go.dev/sigs.k8s.io/controller-runtime@v0.9.2/pkg/reconcile
func (r *ComponentDetectionQueryReconciler) Reconcile(ctx context.Context, req ctrl.Request) (ctrl.Result, error) {
	log := r.Log.WithValues("ComponentDetectionQuery", req.NamespacedName).WithValues("clusterName", req.ClusterName)
	// if we're running on kcp, we need to include workspace in context
	if req.ClusterName != "" {
		ctx = logicalcluster.WithCluster(ctx, logicalcluster.New(req.ClusterName))
	}

	// Fetch the ComponentDetectionQuery instance
	var componentDetectionQuery appstudiov1alpha1.ComponentDetectionQuery
	err := r.Get(ctx, req.NamespacedName, &componentDetectionQuery)
	if err != nil {
		if errors.IsNotFound(err) {
			// Request object not found, could have been deleted after reconcile request.
			// Owned objects are automatically garbage collected. For additional cleanup logic use finalizers.
			// Return and don't requeue
			return ctrl.Result{}, nil
		}
		// Error reading the object - requeue the request.
		return ctrl.Result{}, err
	}

	// If there are no conditions attached to the CDQ, the resource was just created
	if len(componentDetectionQuery.Status.Conditions) == 0 {
		// Start the ComponentDetectionQuery, and update its status condition accordingly
		log.Info(fmt.Sprintf("Checking to see if a component can be detected %v", req.NamespacedName))
		r.SetDetectingConditionAndUpdateCR(ctx, req, &componentDetectionQuery)

		// Create a copy of the CDQ, to use as the base when setting the CDQ status via mergepatch later
		copiedCDQ := componentDetectionQuery.DeepCopy()

		var gitToken string
		if componentDetectionQuery.Spec.Secret != "" {
			gitSecret := corev1.Secret{}
			namespacedName := types.NamespacedName{
				Name:      componentDetectionQuery.Spec.Secret,
				Namespace: componentDetectionQuery.Namespace,
			}
			err = r.Client.Get(ctx, namespacedName, &gitSecret)
			if err != nil {
				log.Error(err, fmt.Sprintf("Unable to retrieve Git secret %v, exiting reconcile loop %v", componentDetectionQuery.Spec.Secret, req.NamespacedName))
				r.SetCompleteConditionAndUpdateCR(ctx, req, &componentDetectionQuery, copiedCDQ, err)
				return ctrl.Result{}, nil
			}
			gitToken = string(gitSecret.Data["password"])
		}

		source := componentDetectionQuery.Spec.GitSource
		var devfileBytes, dockerfileBytes []byte
		var devfilePath string
		devfilesMap := make(map[string][]byte)
		devfilesURLMap := make(map[string]string)
		dockerfileContextMap := make(map[string]string)
		context := source.Context
		if context == "" {
			context = "./"
		}

		if source.DevfileURL == "" {
			isDockerfilePresent := false
			isDevfilePresent := false
			log.Info(fmt.Sprintf("Attempting to read a devfile from the URL %s... %v", source.URL, req.NamespacedName))
			// check if the project is multi-component or single-component
			if gitToken == "" {
				gitURL, err := util.ConvertGitHubURL(source.URL, source.Revision, context)
				log.Info(fmt.Sprintf("Look for devfile or dockerfile at the URL %s... %v", gitURL, req.NamespacedName))
				if err != nil {
					log.Error(err, fmt.Sprintf("Unable to convert Github URL to raw format, exiting reconcile loop %v", req.NamespacedName))
					r.SetCompleteConditionAndUpdateCR(ctx, req, &componentDetectionQuery, copiedCDQ, err)
					return ctrl.Result{}, nil
				}
				devfileBytes, devfilePath, dockerfileBytes = devfile.DownloadDevfileAndDockerfile(gitURL)
			} else {
				// Use SPI to retrieve the devfile from the private repository
				// TODO - maysunfaisal also search for Dockerfile
				devfileBytes, err = spi.DownloadDevfileUsingSPI(r.SPIClient, ctx, componentDetectionQuery.Namespace, source.URL, "main", context)
				if err != nil {
					log.Error(err, fmt.Sprintf("Unable to curl for any known devfile locations from %s... %v", source.URL, req.NamespacedName))
				}
			}

			isDevfilePresent = len(devfileBytes) != 0
			isDockerfilePresent = len(dockerfileBytes) != 0

			if isDevfilePresent {
				log.Info(fmt.Sprintf("Found a devfile, devfile to be analyzed to see if a Dockerfile is referenced %v", req.NamespacedName))
				devfilesMap[context] = devfileBytes
			} else if isDockerfilePresent {
				log.Info(fmt.Sprintf("Determined that this is a Dockerfile only component  %v", req.NamespacedName))
				dockerfileContextMap[context] = "./Dockerfile"
			}
			// perfume cdq job that requires repo cloning and azlier analysis
			clientset, err := kubernetes.NewForConfig(r.Config)
			if err != nil {
				log.Error(err, fmt.Sprintf("Error creating clientset with config... %v", req.NamespacedName))
				r.SetCompleteConditionAndUpdateCR(ctx, req, &componentDetectionQuery, copiedCDQ, err)
				return ctrl.Result{}, nil
			}
<<<<<<< HEAD
			// jobs := clientset.BatchV1().Jobs(req.Namespace)
			jobName := req.Name + "-job"
			var backOffLimit int32 = 0
			jobSpec := &batchv1.Job{
				ObjectMeta: metav1.ObjectMeta{
					Name:      jobName,
					Namespace: req.Namespace,
				},
				Spec: batchv1.JobSpec{
					Template: corev1.PodTemplateSpec{
						Spec: corev1.PodSpec{
							ServiceAccountName: "application-service-controller-manager",
							Containers: []corev1.Container{
								{
									Name:    jobName,
									Image:   "quay.io/redhat-appstudio/cdq-analysis:latest",
									Command: []string{"/app/main", gitToken, req.Namespace, req.Name, context, devfilePath, source.URL, source.Revision, r.DevfileRegistryURL, fmt.Sprintf("%v", isDevfilePresent), fmt.Sprintf("%v", isDockerfilePresent)},
								},
							},
							RestartPolicy: corev1.RestartPolicyNever,
						},
					},
					BackoffLimit: &backOffLimit,
				},
			}
			err = r.Client.Create(ctx, jobSpec, &client.CreateOptions{})
			if err != nil {
				log.Error(err, fmt.Sprintf("Error creating cdq analysis job %s... %v", jobName, req.NamespacedName))
				r.SetCompleteConditionAndUpdateCR(ctx, req, &componentDetectionQuery, copiedCDQ, err)
				return ctrl.Result{}, nil
=======

			// Logic to read multiple components in from git
			if isMultiComponent {
				log.Info(fmt.Sprintf("Since this is a multi-component, attempt will be made to read only level 1 dir for devfiles... %v", req.NamespacedName))

				devfilesMap, devfilesURLMap, dockerfileContextMap, err = devfile.ScanRepo(log, r.AlizerClient, componentPath, r.DevfileRegistryURL, source)
				if err != nil {
					if _, ok := err.(*devfile.NoDevfileFound); !ok {
						log.Error(err, fmt.Sprintf("Unable to find devfile(s) in repo %s due to an error %s, exiting reconcile loop %v", source.URL, err.Error(), req.NamespacedName))
						r.SetCompleteConditionAndUpdateCR(ctx, req, &componentDetectionQuery, copiedCDQ, err)
						return ctrl.Result{}, nil
					}
				}
>>>>>>> 51958ae6
			} else {
				//print job details
				log.Info(fmt.Sprintf("Successfully created cdq analysis job %v, waiting for config map to be created... %v", jobName, req.NamespacedName))
			}

			cm, err := waitForConfigMap(clientset, ctx, req.Name, req.Namespace)
			if err != nil {
				log.Error(err, fmt.Sprintf("Error waiting for configmap creation ...%v", req.NamespacedName))
				r.SetCompleteConditionAndUpdateCR(ctx, req, &componentDetectionQuery, copiedCDQ, err)
				cleanupK8sResources(log, clientset, ctx, fmt.Sprintf("%s-job", req.Name), req.Name, req.Namespace)
				return ctrl.Result{}, nil
			}
			var devfileMapReturned map[string][]byte
			var devfilesURLMapReturned map[string]string
			var dockerfileContextMapReturned map[string]string
			var retErrStr string
			if cm.Data != nil {
				retErrStr = cm.Data["error"]
			}
			json.Unmarshal(cm.BinaryData["devfilesMap"], &devfileMapReturned)
			json.Unmarshal(cm.BinaryData["dockerfileContextMap"], &dockerfileContextMapReturned)
			json.Unmarshal(cm.BinaryData["devfilesURLMap"], &devfilesURLMapReturned)
			cleanupK8sResources(log, clientset, ctx, fmt.Sprintf("%s-job", req.Name), req.Name, req.Namespace)
			if retErrStr != "" {
				retErr := fmt.Errorf(retErrStr)
				log.Error(retErr, fmt.Sprintf("Unable to analyze the repo via kubernetes job... %v", req.NamespacedName))
				r.SetCompleteConditionAndUpdateCR(ctx, req, &componentDetectionQuery, copiedCDQ, retErr)
				return ctrl.Result{}, nil
			}
			maps.Copy(devfilesMap, devfileMapReturned)
			maps.Copy(dockerfileContextMap, dockerfileContextMapReturned)
			maps.Copy(devfilesURLMap, devfilesURLMapReturned)
		} else {
			log.Info(fmt.Sprintf("devfile was explicitly specified at %s %v", source.DevfileURL, req.NamespacedName))
			devfileBytes, err = util.CurlEndpoint(source.DevfileURL)
			if err != nil {
				// if a direct devfileURL is provided and errors out, we dont do an alizer detection
				log.Error(err, fmt.Sprintf("Unable to GET %s, exiting reconcile loop %v", source.DevfileURL, req.NamespacedName))
				err := fmt.Errorf("unable to GET from %s", source.DevfileURL)
				r.SetCompleteConditionAndUpdateCR(ctx, req, &componentDetectionQuery, copiedCDQ, err)
				return ctrl.Result{}, nil
			}
			devfilesMap[context] = devfileBytes
		}

		for context, link := range dockerfileContextMap {
<<<<<<< HEAD
			updatedLink, err := devfile.UpdateGitLink(source.URL, source.Revision, link)
			if err != nil {
				log.Error(err, fmt.Sprintf("Unable to update the dockerfile link... %v", req.NamespacedName))
				r.SetCompleteConditionAndUpdateCR(ctx, req, &componentDetectionQuery, copiedCDQ, err)
				return ctrl.Result{}, nil
=======
			// If the returned context/link is a local path, update the git link for the dockerfile accordingly
			// Otherwise
			if !strings.HasPrefix(link, "http") {
				updatedContext := path.Join(context, link)

				updatedLink, err := devfile.UpdateGitLink(source.URL, source.Revision, updatedContext)
				if err != nil {
					log.Error(err, fmt.Sprintf("Unable to update the dockerfile link %v", req.NamespacedName))
					r.SetCompleteConditionAndUpdateCR(ctx, req, &componentDetectionQuery, copiedCDQ, err)
					return ctrl.Result{}, nil
				}
				dockerfileContextMap[context] = updatedLink
>>>>>>> 51958ae6
			}
		}

		for context := range devfilesMap {
			if _, ok := devfilesURLMap[context]; !ok {
				updatedLink, err := devfile.UpdateGitLink(source.URL, source.Revision, path.Join(context, devfilePath))
				if err != nil {
					log.Error(err, fmt.Sprintf("Unable to update the devfile link... %v", req.NamespacedName))
					r.SetCompleteConditionAndUpdateCR(ctx, req, &componentDetectionQuery, copiedCDQ, err)
					return ctrl.Result{}, nil
				}
				devfilesURLMap[context] = updatedLink
			}
		}

		err = r.updateComponentStub(req, &componentDetectionQuery, devfilesMap, devfilesURLMap, dockerfileContextMap)
		if err != nil {
			log.Error(err, fmt.Sprintf("Unable to update the component stub... %v", req.NamespacedName))
			r.SetCompleteConditionAndUpdateCR(ctx, req, &componentDetectionQuery, copiedCDQ, err)
			return ctrl.Result{}, nil
		}

		r.SetCompleteConditionAndUpdateCR(ctx, req, &componentDetectionQuery, copiedCDQ, nil)
	} else {
		// CDQ resource has been requeued after it originally ran
		// Delete the resource as it's no longer needed and can be cleaned up
		log.Info(fmt.Sprintf("Deleting finished ComponentDetectionQuery resource... %v", req.NamespacedName))
		if err = r.Delete(ctx, &componentDetectionQuery); err != nil {
			// Delete failed. Log the error but don't bother modifying the resource's status
			logutil.LogAPIResourceChangeEvent(log, componentDetectionQuery.Name, "ComponentDetectionQuery", logutil.ResourceDelete, err)
		}
	}

	return ctrl.Result{}, nil
}

// SetupWithManager sets up the controller with the Manager.
func (r *ComponentDetectionQueryReconciler) SetupWithManager(mgr ctrl.Manager) error {
	opts := zap.Options{
		TimeEncoder: zapcore.ISO8601TimeEncoder,
	}
	ctrl.SetLogger(zap.New(zap.UseFlagOptions(&opts)))
	log := ctrl.Log.WithName("controllers").WithName("ComponentDetectionQuery").WithValues("appstudio-component", "HAS")
	return ctrl.NewControllerManagedBy(mgr).
		For(&appstudiov1alpha1.ComponentDetectionQuery{},
			builder.WithPredicates(predicate.GenerationChangedPredicate{})).WithEventFilter(predicate.Funcs{
		CreateFunc: func(e event.CreateEvent) bool {
			log := log.WithValues("Namespace", e.Object.GetNamespace()).WithValues("clusterName", logicalcluster.From(e.Object).String())
			logutil.LogAPIResourceChangeEvent(log, e.Object.GetName(), "ComponentDetectionQuery", logutil.ResourceCreate, nil)
			return true
		},
		UpdateFunc: func(e event.UpdateEvent) bool {
			log := log.WithValues("Namespace", e.ObjectNew.GetNamespace()).WithValues("clusterName", logicalcluster.From(e.ObjectNew).String())
			logutil.LogAPIResourceChangeEvent(log, e.ObjectNew.GetName(), "ComponentDetectionQuery", logutil.ResourceUpdate, nil)
			return true
		},
		DeleteFunc: func(e event.DeleteEvent) bool {
			log := log.WithValues("Namespace", e.Object.GetNamespace()).WithValues("clusterName", logicalcluster.From(e.Object).String())
			logutil.LogAPIResourceChangeEvent(log, e.Object.GetName(), "ComponentDetectionQuery", logutil.ResourceDelete, nil)
			return false
		},
	}).
		Complete(r)
}

func waitForConfigMap(clientset *kubernetes.Clientset, ctx context.Context, name, namespace string) (*corev1.ConfigMap, error) {
	// 5 mins timeout
	timeout := int64(300)
	opts := metav1.ListOptions{
		TypeMeta:       metav1.TypeMeta{},
		FieldSelector:  fmt.Sprintf("metadata.name=%s", name),
		TimeoutSeconds: &timeout,
	}
	watcher, err := clientset.CoreV1().ConfigMaps(namespace).Watch(ctx, opts)
	if err != nil {
		return nil, err
	}
	defer watcher.Stop()

	for {
		select {
		case event := <-watcher.ResultChan():
			configMap := event.Object.(*corev1.ConfigMap)
			return configMap, nil

		case <-ctx.Done():
			return nil, nil
		}
	}
}

func cleanupK8sResources(log logr.Logger, clientset *kubernetes.Clientset, ctx context.Context, jobName, configMapName, namespace string) {
	log.Info(fmt.Sprintf("Attempting to cleanup k8s resources for cdq analysis... %s", namespace))
	log.Info(fmt.Sprintf("Deleting job %s... %s", jobName, namespace))

	jobsClient := clientset.BatchV1().Jobs(namespace)

	pp := metav1.DeletePropagationBackground

	err := jobsClient.Delete(context.Background(), jobName, metav1.DeleteOptions{PropagationPolicy: &pp})

	if err != nil {
		log.Error(err, fmt.Sprintf("Failed to delete job %s... %s", jobName, namespace))
	} else {
		log.Info(fmt.Sprintf("Successfully deleted job %s... %s", jobName, namespace))
	}

	log.Info(fmt.Sprintf("Deleting config map %s... %s", configMapName, namespace))
	configMapClient := clientset.CoreV1().ConfigMaps(namespace)
	err = configMapClient.Delete(context.Background(), configMapName, metav1.DeleteOptions{PropagationPolicy: &pp})
	if err != nil {
		log.Error(err, fmt.Sprintf("Failed to delete config map %s... %s", configMapName, namespace))
	} else {
		log.Info(fmt.Sprintf("Successfully deleted config map %s... %s", configMapName, namespace))
	}
}<|MERGE_RESOLUTION|>--- conflicted
+++ resolved
@@ -174,8 +174,6 @@
 				r.SetCompleteConditionAndUpdateCR(ctx, req, &componentDetectionQuery, copiedCDQ, err)
 				return ctrl.Result{}, nil
 			}
-<<<<<<< HEAD
-			// jobs := clientset.BatchV1().Jobs(req.Namespace)
 			jobName := req.Name + "-job"
 			var backOffLimit int32 = 0
 			jobSpec := &batchv1.Job{
@@ -205,21 +203,7 @@
 				log.Error(err, fmt.Sprintf("Error creating cdq analysis job %s... %v", jobName, req.NamespacedName))
 				r.SetCompleteConditionAndUpdateCR(ctx, req, &componentDetectionQuery, copiedCDQ, err)
 				return ctrl.Result{}, nil
-=======
-
-			// Logic to read multiple components in from git
-			if isMultiComponent {
-				log.Info(fmt.Sprintf("Since this is a multi-component, attempt will be made to read only level 1 dir for devfiles... %v", req.NamespacedName))
-
-				devfilesMap, devfilesURLMap, dockerfileContextMap, err = devfile.ScanRepo(log, r.AlizerClient, componentPath, r.DevfileRegistryURL, source)
-				if err != nil {
-					if _, ok := err.(*devfile.NoDevfileFound); !ok {
-						log.Error(err, fmt.Sprintf("Unable to find devfile(s) in repo %s due to an error %s, exiting reconcile loop %v", source.URL, err.Error(), req.NamespacedName))
-						r.SetCompleteConditionAndUpdateCR(ctx, req, &componentDetectionQuery, copiedCDQ, err)
-						return ctrl.Result{}, nil
-					}
-				}
->>>>>>> 51958ae6
+
 			} else {
 				//print job details
 				log.Info(fmt.Sprintf("Successfully created cdq analysis job %v, waiting for config map to be created... %v", jobName, req.NamespacedName))
@@ -266,13 +250,6 @@
 		}
 
 		for context, link := range dockerfileContextMap {
-<<<<<<< HEAD
-			updatedLink, err := devfile.UpdateGitLink(source.URL, source.Revision, link)
-			if err != nil {
-				log.Error(err, fmt.Sprintf("Unable to update the dockerfile link... %v", req.NamespacedName))
-				r.SetCompleteConditionAndUpdateCR(ctx, req, &componentDetectionQuery, copiedCDQ, err)
-				return ctrl.Result{}, nil
-=======
 			// If the returned context/link is a local path, update the git link for the dockerfile accordingly
 			// Otherwise
 			if !strings.HasPrefix(link, "http") {
@@ -285,7 +262,6 @@
 					return ctrl.Result{}, nil
 				}
 				dockerfileContextMap[context] = updatedLink
->>>>>>> 51958ae6
 			}
 		}
 
