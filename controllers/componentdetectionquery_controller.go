--- conflicted
+++ resolved
@@ -216,7 +216,6 @@
 				dockerfileContextMap[context] = dockerfilePath
 			}
 
-<<<<<<< HEAD
 			clonePath, err = ioutils.CreateTempPath(componentDetectionQuery.Name, r.AppFS)
 			if err != nil {
 				log.Error(err, fmt.Sprintf("Unable to create a temp path %s for cloning %v", clonePath, req.NamespacedName))
@@ -237,10 +236,7 @@
 				componentPath = path.Join(clonePath, context)
 			}
 
-			// Clone the repo if no dockerfile present
-=======
 			// Clone the repo if no dockerfile or containerfile present
->>>>>>> b9c72cff
 			if !isDockerfilePresent {
 				log.Info(fmt.Sprintf("Unable to find devfile, Dockerfile or Containerfile under root directory, run Alizer to detect components... %v", req.NamespacedName))
 
