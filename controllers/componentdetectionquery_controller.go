--- conflicted
+++ resolved
@@ -77,16 +77,7 @@
 // For more details, check Reconcile and its Result here:
 // - https://pkg.go.dev/sigs.k8s.io/controller-runtime@v0.9.2/pkg/reconcile
 func (r *ComponentDetectionQueryReconciler) Reconcile(ctx context.Context, req ctrl.Request) (ctrl.Result, error) {
-<<<<<<< HEAD
 	log := r.Log.WithValues("kind", "ComponentDetectionQuery").WithValues("resource", req.NamespacedName.Name).WithValues("namespace", req.NamespacedName.Namespace)
-
-	// if we're running on kcp, we need to include workspace in context
-	if req.ClusterName != "" {
-		ctx = logicalcluster.WithCluster(ctx, logicalcluster.New(req.ClusterName))
-	}
-=======
-	log := r.Log.WithValues(cdqName, req.NamespacedName)
->>>>>>> 37cd21cb
 
 	// Fetch the ComponentDetectionQuery instance
 	var componentDetectionQuery appstudiov1alpha1.ComponentDetectionQuery
@@ -363,29 +354,17 @@
 		For(&appstudiov1alpha1.ComponentDetectionQuery{},
 			builder.WithPredicates(predicate.GenerationChangedPredicate{})).WithEventFilter(predicate.Funcs{
 		CreateFunc: func(e event.CreateEvent) bool {
-<<<<<<< HEAD
 			log := log.WithValues("namespace", e.Object.GetNamespace())
-=======
-			log := log.WithValues("Namespace", e.Object.GetNamespace())
->>>>>>> 37cd21cb
 			logutil.LogAPIResourceChangeEvent(log, e.Object.GetName(), "ComponentDetectionQuery", logutil.ResourceCreate, nil)
 			return true
 		},
 		UpdateFunc: func(e event.UpdateEvent) bool {
-<<<<<<< HEAD
 			log := log.WithValues("namespace", e.ObjectNew.GetNamespace())
-=======
-			log := log.WithValues("Namespace", e.ObjectNew.GetNamespace())
->>>>>>> 37cd21cb
 			logutil.LogAPIResourceChangeEvent(log, e.ObjectNew.GetName(), "ComponentDetectionQuery", logutil.ResourceUpdate, nil)
 			return true
 		},
 		DeleteFunc: func(e event.DeleteEvent) bool {
-<<<<<<< HEAD
 			log := log.WithValues("namespace", e.Object.GetNamespace())
-=======
-			log := log.WithValues("Namespace", e.Object.GetNamespace())
->>>>>>> 37cd21cb
 			logutil.LogAPIResourceChangeEvent(log, e.Object.GetName(), "ComponentDetectionQuery", logutil.ResourceDelete, nil)
 			return false
 		},
