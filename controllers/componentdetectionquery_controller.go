/*
Copyright 2021-2023 Red Hat, Inc.

Licensed under the Apache License, Version 2.0 (the "License");
you may not use this file except in compliance with the License.
You may obtain a copy of the License at

    http://www.apache.org/licenses/LICENSE-2.0

Unless required by applicable law or agreed to in writing, software
distributed under the License is distributed on an "AS IS" BASIS,
WITHOUT WARRANTIES OR CONDITIONS OF ANY KIND, either express or implied.
See the License for the specific language governing permissions and
limitations under the License.
*/

package controllers

import (
	"context"
	"fmt"
	"path"

	"go.uber.org/zap/zapcore"
	corev1 "k8s.io/api/core/v1"
	"k8s.io/apimachinery/pkg/api/errors"
	"k8s.io/apimachinery/pkg/runtime"
	"k8s.io/apimachinery/pkg/types"
	ctrl "sigs.k8s.io/controller-runtime"
	"sigs.k8s.io/controller-runtime/pkg/builder"
	"sigs.k8s.io/controller-runtime/pkg/client"
	"sigs.k8s.io/controller-runtime/pkg/event"
	"sigs.k8s.io/controller-runtime/pkg/log/zap"
	"sigs.k8s.io/controller-runtime/pkg/predicate"
	"sigs.k8s.io/controller-runtime/pkg/reconcile"

	"github.com/go-logr/logr"
	logicalcluster "github.com/kcp-dev/logicalcluster/v2"
	appstudiov1alpha1 "github.com/redhat-appstudio/application-api/api/v1alpha1"
	devfile "github.com/redhat-appstudio/application-service/pkg/devfile"
	"github.com/redhat-appstudio/application-service/pkg/github"
	logutil "github.com/redhat-appstudio/application-service/pkg/log"
	"github.com/redhat-appstudio/application-service/pkg/spi"
	"github.com/redhat-appstudio/application-service/pkg/util"
	"github.com/redhat-appstudio/application-service/pkg/util/ioutils"
	"github.com/spf13/afero"
)

// ComponentDetectionQueryReconciler reconciles a ComponentDetectionQuery object
type ComponentDetectionQueryReconciler struct {
	client.Client
	Scheme             *runtime.Scheme
	SPIClient          spi.SPI
	AlizerClient       devfile.Alizer
	Log                logr.Logger
	GitHubTokenClient  github.GitHubToken
	DevfileRegistryURL string
	AppFS              afero.Afero
}

//+kubebuilder:rbac:groups=appstudio.redhat.com,resources=componentdetectionqueries,verbs=get;list;watch;create;update;patch;delete
//+kubebuilder:rbac:groups=appstudio.redhat.com,resources=componentdetectionqueries/status,verbs=get;update;patch
//+kubebuilder:rbac:groups=appstudio.redhat.com,resources=componentdetectionqueries/finalizers,verbs=update

// Reconcile is part of the main kubernetes reconciliation loop which aims to
// move the current state of the cluster closer to the desired state.
// TODO(user): Modify the Reconcile function to compare the state specified by
// the ComponentDetectionQuery object against the actual cluster state, and then
// perform operations to make the cluster state reflect the state specified by
// the user.
//
// For more details, check Reconcile and its Result here:
// - https://pkg.go.dev/sigs.k8s.io/controller-runtime@v0.9.2/pkg/reconcile
func (r *ComponentDetectionQueryReconciler) Reconcile(ctx context.Context, req ctrl.Request) (ctrl.Result, error) {
	log := r.Log.WithValues("ComponentDetectionQuery", req.NamespacedName).WithValues("clusterName", req.ClusterName)

	// if we're running on kcp, we need to include workspace in context
	if req.ClusterName != "" {
		ctx = logicalcluster.WithCluster(ctx, logicalcluster.New(req.ClusterName))
	}

	// Fetch the ComponentDetectionQuery instance
	var componentDetectionQuery appstudiov1alpha1.ComponentDetectionQuery
	err := r.Get(ctx, req.NamespacedName, &componentDetectionQuery)
	if err != nil {
		if errors.IsNotFound(err) {
			// Request object not found, could have been deleted after reconcile request.
			// Owned objects are automatically garbage collected. For additional cleanup logic use finalizers.
			// Return and don't requeue
			return ctrl.Result{}, nil
		}
		// Error reading the object - requeue the request.
		return ctrl.Result{}, err
	}

	// If there are no conditions attached to the CDQ, the resource was just created
	if len(componentDetectionQuery.Status.Conditions) == 0 {
		// Start the ComponentDetectionQuery, and update its status condition accordingly
		log.Info(fmt.Sprintf("Checking to see if a component can be detected %v", req.NamespacedName))
		r.SetDetectingConditionAndUpdateCR(ctx, req, &componentDetectionQuery)

		// Create a copy of the CDQ, to use as the base when setting the CDQ status via mergepatch later
		copiedCDQ := componentDetectionQuery.DeepCopy()

		var gitToken string
		if componentDetectionQuery.Spec.Secret != "" {
			gitSecret := corev1.Secret{}
			namespacedName := types.NamespacedName{
				Name:      componentDetectionQuery.Spec.Secret,
				Namespace: componentDetectionQuery.Namespace,
			}
			err = r.Client.Get(ctx, namespacedName, &gitSecret)
			if err != nil {
				log.Error(err, fmt.Sprintf("Unable to retrieve Git secret %v, exiting reconcile loop %v", componentDetectionQuery.Spec.Secret, req.NamespacedName))
				r.SetCompleteConditionAndUpdateCR(ctx, req, &componentDetectionQuery, copiedCDQ, err)
				return ctrl.Result{}, nil
			}
			gitToken = string(gitSecret.Data["password"])
		}

		source := componentDetectionQuery.Spec.GitSource
		var devfileBytes, dockerfileBytes []byte
		var clonePath, componentPath, devfilePath string
		devfilesMap := make(map[string][]byte)
		devfilesURLMap := make(map[string]string)
		dockerfileContextMap := make(map[string]string)
		context := source.Context
		if context == "" {
			context = "./"
		}
		sourceURL := source.URL
		// If the repository URL ends in a forward slash, remove it to avoid issues with default branch lookup
		if string(sourceURL[len(sourceURL)-1]) == "/" {
			sourceURL = sourceURL[0 : len(sourceURL)-1]
		}
		if source.Revision == "" {
			// Create a Go-GitHub client for checking the default branch
			ghClient, err := r.GitHubTokenClient.GetNewGitHubClient()
			if err != nil {
				log.Error(err, "Unable to create Go-GitHub client due to error")
				return reconcile.Result{}, err
			}

			log.Info(fmt.Sprintf("Look for default branch of repo %s... %v", source.URL, req.NamespacedName))
<<<<<<< HEAD
			source.Revision, err = github.GetDefaultBranchFromURL(source.URL, ghClient, ctx)
			if err != nil {
				log.Error(err, fmt.Sprintf("Unable to get default branch of Github Repo %v, try to fall back to main branch... %v", source.URL, req.NamespacedName))
				_, err := github.GetBranchFromURL(source.URL, ghClient, ctx, "main")
=======
			source.Revision, err = github.GetDefaultBranchFromURL(sourceURL, r.GitHubClient, ctx)
			if err != nil {
				log.Error(err, fmt.Sprintf("Unable to get default branch of Github Repo %v, try to fall back to main branch... %v", source.URL, req.NamespacedName))
				_, err := github.GetBranchFromURL(sourceURL, r.GitHubClient, ctx, "main")
>>>>>>> 3b119efc
				if err != nil {
					log.Error(err, fmt.Sprintf("Unable to get main branch of Github Repo %v ... %v", source.URL, req.NamespacedName))
					retErr := fmt.Errorf("unable to get default branch of Github Repo %v, try to fall back to main branch, failed to get main branch... %v", source.URL, req.NamespacedName)
					r.SetCompleteConditionAndUpdateCR(ctx, req, &componentDetectionQuery, copiedCDQ, retErr)
					return ctrl.Result{}, nil
				} else {
					source.Revision = "main"
				}
			}
		}

		if source.DevfileURL == "" {
			isMultiComponent := false
			isDockerfilePresent := false
			isDevfilePresent := false
			log.Info(fmt.Sprintf("Attempting to read a devfile from the URL %s... %v", source.URL, req.NamespacedName))
			// check if the project is multi-component or single-component
			if gitToken == "" {
				gitURL, err := util.ConvertGitHubURL(source.URL, source.Revision, context)
				log.Info(fmt.Sprintf("Look for devfile or dockerfile at the URL %s... %v", gitURL, req.NamespacedName))
				if err != nil {
					log.Error(err, fmt.Sprintf("Unable to convert Github URL to raw format, exiting reconcile loop %v", req.NamespacedName))
					r.SetCompleteConditionAndUpdateCR(ctx, req, &componentDetectionQuery, copiedCDQ, err)
					return ctrl.Result{}, nil
				}
				devfileBytes, devfilePath, dockerfileBytes = devfile.DownloadDevfileAndDockerfile(gitURL)
			} else {
				// Use SPI to retrieve the devfile from the private repository
				// TODO - maysunfaisal also search for Dockerfile
				devfileBytes, err = spi.DownloadDevfileUsingSPI(r.SPIClient, ctx, componentDetectionQuery.Namespace, source.URL, source.Revision, context)
				if err != nil {
					log.Error(err, fmt.Sprintf("Unable to curl for any known devfile locations from %s %v", source.URL, req.NamespacedName))
				}
			}

			isDevfilePresent = len(devfileBytes) != 0
			isDockerfilePresent = len(dockerfileBytes) != 0

			if isDevfilePresent {
				log.Info(fmt.Sprintf("Found a devfile, devfile to be analyzed to see if a Dockerfile is referenced %v", req.NamespacedName))
				devfilesMap[context] = devfileBytes
			} else if isDockerfilePresent {
				log.Info(fmt.Sprintf("Determined that this is a Dockerfile only component  %v", req.NamespacedName))
				dockerfileContextMap[context] = "./Dockerfile"
			}

			// Clone the repo if no dockerfile present
			if !isDockerfilePresent {
				log.Info(fmt.Sprintf("Unable to find devfile or Dockerfile under root directory, run Alizer to detect components... %v", req.NamespacedName))

				clonePath, err = ioutils.CreateTempPath(componentDetectionQuery.Name, r.AppFS)
				if err != nil {
					log.Error(err, fmt.Sprintf("Unable to create a temp path %s for cloning %v", clonePath, req.NamespacedName))
					r.SetCompleteConditionAndUpdateCR(ctx, req, &componentDetectionQuery, copiedCDQ, err)
					return ctrl.Result{}, nil
				}

				err = util.CloneRepo(clonePath, source.URL, source.Revision, gitToken)
				if err != nil {
					log.Error(err, fmt.Sprintf("Unable to clone repo %s to path %s, exiting reconcile loop %v", source.URL, clonePath, req.NamespacedName))
					r.SetCompleteConditionAndUpdateCR(ctx, req, &componentDetectionQuery, copiedCDQ, err)
					return ctrl.Result{}, nil
				}
				log.Info(fmt.Sprintf("cloned from %s to path %s... %v", source.URL, clonePath, req.NamespacedName))
				componentPath = clonePath
				if context != "" {
					componentPath = path.Join(clonePath, context)
				}

				if !isDevfilePresent {
					components, err := r.AlizerClient.DetectComponents(componentPath)
					if err != nil {
						log.Error(err, fmt.Sprintf("Unable to detect components using Alizer for repo %v, under path %v... %v ", source.URL, componentPath, req.NamespacedName))
						r.SetCompleteConditionAndUpdateCR(ctx, req, &componentDetectionQuery, copiedCDQ, err)
						return ctrl.Result{}, nil
					}
					log.Info(fmt.Sprintf("components detected %v... %v", components, req.NamespacedName))
					// If no devfile and no dockerfile present in the root
					// case 1: no components been detected by Alizer, might still has subfolders contains dockerfile. Need to scan repo
					// case 2: one or more than 1 compinents been detected by Alizer, and the first one in the list is under sub-folder. Need to scan repo.
					if len(components) == 0 || (len(components) != 0 && path.Clean(components[0].Path) != path.Clean(componentPath)) {
						isMultiComponent = true
					}
				}
			}

			// Logic to read multiple components in from git
			if isMultiComponent {
				log.Info(fmt.Sprintf("Since this is a multi-component, attempt will be made to read only level 1 dir for devfiles... %v", req.NamespacedName))

				devfilesMap, devfilesURLMap, dockerfileContextMap, err = devfile.ScanRepo(log, r.AlizerClient, componentPath, r.DevfileRegistryURL, source)
				if err != nil {
					if _, ok := err.(*devfile.NoDevfileFound); !ok {
						log.Error(err, fmt.Sprintf("Unable to find devfile(s) in repo %s due to an error %s, exiting reconcile loop %v", source.URL, err.Error(), req.NamespacedName))
						r.SetCompleteConditionAndUpdateCR(ctx, req, &componentDetectionQuery, copiedCDQ, err)
						return ctrl.Result{}, nil
					}
				}
			} else {
				log.Info(fmt.Sprintf("Since this is not a multi-component, attempt will be made to read devfile at the root dir... %v", req.NamespacedName))
				err := devfile.AnalyzePath(r.AlizerClient, componentPath, context, r.DevfileRegistryURL, devfilesMap, devfilesURLMap, dockerfileContextMap, isDevfilePresent, isDockerfilePresent)
				if err != nil {
					log.Error(err, fmt.Sprintf("Unable to analyze path %s for a dockerfile/devfile %v", componentPath, req.NamespacedName))
					r.SetCompleteConditionAndUpdateCR(ctx, req, &componentDetectionQuery, copiedCDQ, err)
					return ctrl.Result{}, nil
				}
			}
		} else {
			log.Info(fmt.Sprintf("devfile was explicitly specified at %s %v", source.DevfileURL, req.NamespacedName))
			devfileBytes, err = util.CurlEndpoint(source.DevfileURL)
			if err != nil {
				// if a direct devfileURL is provided and errors out, we dont do an alizer detection
				log.Error(err, fmt.Sprintf("Unable to GET %s, exiting reconcile loop %v", source.DevfileURL, req.NamespacedName))
				err := fmt.Errorf("unable to GET from %s", source.DevfileURL)
				r.SetCompleteConditionAndUpdateCR(ctx, req, &componentDetectionQuery, copiedCDQ, err)
				return ctrl.Result{}, nil
			}
			devfilesMap[context] = devfileBytes
		}

		// Remove the cloned path if present
		if isExist, _ := ioutils.IsExisting(r.AppFS, clonePath); isExist {
			if err := r.AppFS.RemoveAll(clonePath); err != nil {
				log.Error(err, fmt.Sprintf("Unable to remove the clonepath %s %v", clonePath, req.NamespacedName))
				r.SetCompleteConditionAndUpdateCR(ctx, req, &componentDetectionQuery, copiedCDQ, err)
				return ctrl.Result{}, nil
			}
		}

		for context := range devfilesMap {
			if _, ok := devfilesURLMap[context]; !ok {
				updatedLink, err := devfile.UpdateGitLink(source.URL, source.Revision, path.Join(context, devfilePath))
				if err != nil {
					log.Error(err, fmt.Sprintf("Unable to update the devfile link %v", req.NamespacedName))
					r.SetCompleteConditionAndUpdateCR(ctx, req, &componentDetectionQuery, copiedCDQ, err)
					return ctrl.Result{}, nil
				}
				devfilesURLMap[context] = updatedLink
			}
		}

		err = r.updateComponentStub(req, &componentDetectionQuery, devfilesMap, devfilesURLMap, dockerfileContextMap)
		if err != nil {
			log.Error(err, fmt.Sprintf("Unable to update the component stub %v", req.NamespacedName))
			r.SetCompleteConditionAndUpdateCR(ctx, req, &componentDetectionQuery, copiedCDQ, err)
			return ctrl.Result{}, nil
		}

		r.SetCompleteConditionAndUpdateCR(ctx, req, &componentDetectionQuery, copiedCDQ, nil)
	} else {
		// CDQ resource has been requeued after it originally ran
		// Delete the resource as it's no longer needed and can be cleaned up
		log.Info(fmt.Sprintf("Deleting finished ComponentDetectionQuery resource %v", req.NamespacedName))
		if err = r.Delete(ctx, &componentDetectionQuery); err != nil {
			// Delete failed. Log the error but don't bother modifying the resource's status
			logutil.LogAPIResourceChangeEvent(log, componentDetectionQuery.Name, "ComponentDetectionQuery", logutil.ResourceDelete, err)
		}
	}

	return ctrl.Result{}, nil
}

// SetupWithManager sets up the controller with the Manager.
func (r *ComponentDetectionQueryReconciler) SetupWithManager(mgr ctrl.Manager) error {
	opts := zap.Options{
		TimeEncoder: zapcore.ISO8601TimeEncoder,
	}
	ctrl.SetLogger(zap.New(zap.UseFlagOptions(&opts)))
	log := ctrl.Log.WithName("controllers").WithName("ComponentDetectionQuery").WithValues("appstudio-component", "HAS")
	return ctrl.NewControllerManagedBy(mgr).
		For(&appstudiov1alpha1.ComponentDetectionQuery{},
			builder.WithPredicates(predicate.GenerationChangedPredicate{})).WithEventFilter(predicate.Funcs{
		CreateFunc: func(e event.CreateEvent) bool {
			log := log.WithValues("Namespace", e.Object.GetNamespace()).WithValues("clusterName", logicalcluster.From(e.Object).String())
			logutil.LogAPIResourceChangeEvent(log, e.Object.GetName(), "ComponentDetectionQuery", logutil.ResourceCreate, nil)
			return true
		},
		UpdateFunc: func(e event.UpdateEvent) bool {
			log := log.WithValues("Namespace", e.ObjectNew.GetNamespace()).WithValues("clusterName", logicalcluster.From(e.ObjectNew).String())
			logutil.LogAPIResourceChangeEvent(log, e.ObjectNew.GetName(), "ComponentDetectionQuery", logutil.ResourceUpdate, nil)
			return true
		},
		DeleteFunc: func(e event.DeleteEvent) bool {
			log := log.WithValues("Namespace", e.Object.GetNamespace()).WithValues("clusterName", logicalcluster.From(e.Object).String())
			logutil.LogAPIResourceChangeEvent(log, e.Object.GetName(), "ComponentDetectionQuery", logutil.ResourceDelete, nil)
			return false
		},
	}).
		Complete(r)
}<|MERGE_RESOLUTION|>--- conflicted
+++ resolved
@@ -142,17 +142,10 @@
 			}
 
 			log.Info(fmt.Sprintf("Look for default branch of repo %s... %v", source.URL, req.NamespacedName))
-<<<<<<< HEAD
-			source.Revision, err = github.GetDefaultBranchFromURL(source.URL, ghClient, ctx)
+			source.Revision, err = github.GetDefaultBranchFromURL(sourceURL, ghClient, ctx)
 			if err != nil {
 				log.Error(err, fmt.Sprintf("Unable to get default branch of Github Repo %v, try to fall back to main branch... %v", source.URL, req.NamespacedName))
-				_, err := github.GetBranchFromURL(source.URL, ghClient, ctx, "main")
-=======
-			source.Revision, err = github.GetDefaultBranchFromURL(sourceURL, r.GitHubClient, ctx)
-			if err != nil {
-				log.Error(err, fmt.Sprintf("Unable to get default branch of Github Repo %v, try to fall back to main branch... %v", source.URL, req.NamespacedName))
-				_, err := github.GetBranchFromURL(sourceURL, r.GitHubClient, ctx, "main")
->>>>>>> 3b119efc
+				_, err := github.GetBranchFromURL(sourceURL, ghClient, ctx, "main")
 				if err != nil {
 					log.Error(err, fmt.Sprintf("Unable to get main branch of Github Repo %v ... %v", source.URL, req.NamespacedName))
 					retErr := fmt.Errorf("unable to get default branch of Github Repo %v, try to fall back to main branch, failed to get main branch... %v", source.URL, req.NamespacedName)
