/*
Copyright 2021-2023 Red Hat, Inc.

Licensed under the Apache License, Version 2.0 (the "License");
you may not use this file except in compliance with the License.
You may obtain a copy of the License at

    http://www.apache.org/licenses/LICENSE-2.0

Unless required by applicable law or agreed to in writing, software
distributed under the License is distributed on an "AS IS" BASIS,
WITHOUT WARRANTIES OR CONDITIONS OF ANY KIND, either express or implied.
See the License for the specific language governing permissions and
limitations under the License.
*/

package controllers

import (
	"context"
	"encoding/json"
	"fmt"
	"path"
	"reflect"
	"strings"

	"go.uber.org/zap/zapcore"
	"golang.org/x/exp/maps"
	batchv1 "k8s.io/api/batch/v1"
	corev1 "k8s.io/api/core/v1"
	"k8s.io/apimachinery/pkg/api/errors"
	"k8s.io/apimachinery/pkg/runtime"
	"k8s.io/apimachinery/pkg/types"
	ctrl "sigs.k8s.io/controller-runtime"
	"sigs.k8s.io/controller-runtime/pkg/builder"
	"sigs.k8s.io/controller-runtime/pkg/client"
	"sigs.k8s.io/controller-runtime/pkg/event"
	"sigs.k8s.io/controller-runtime/pkg/log/zap"
	"sigs.k8s.io/controller-runtime/pkg/predicate"

	"github.com/go-logr/logr"
	logicalcluster "github.com/kcp-dev/logicalcluster/v2"
	appstudiov1alpha1 "github.com/redhat-appstudio/application-api/api/v1alpha1"
	devfile "github.com/redhat-appstudio/application-service/pkg/devfile"
	logutil "github.com/redhat-appstudio/application-service/pkg/log"
	"github.com/redhat-appstudio/application-service/pkg/spi"
	"github.com/redhat-appstudio/application-service/pkg/util"
	"github.com/spf13/afero"
	metav1 "k8s.io/apimachinery/pkg/apis/meta/v1"
	"k8s.io/client-go/kubernetes"
	"k8s.io/client-go/rest"
)

// ComponentDetectionQueryReconciler reconciles a ComponentDetectionQuery object
type ComponentDetectionQueryReconciler struct {
	client.Client
	Scheme             *runtime.Scheme
	SPIClient          spi.SPI
	Log                logr.Logger
	DevfileRegistryURL string
	AppFS              afero.Afero
	Config             *rest.Config
}

//+kubebuilder:rbac:groups=appstudio.redhat.com,resources=componentdetectionqueries,verbs=get;list;watch;create;update;patch;delete
//+kubebuilder:rbac:groups=appstudio.redhat.com,resources=componentdetectionqueries/status,verbs=get;update;patch
//+kubebuilder:rbac:groups=appstudio.redhat.com,resources=componentdetectionqueries/finalizers,verbs=update
//+kubebuilder:rbac:groups=core,resources=configmaps,verbs=get;list;watch;create;update;delete
//+kubebuilder:rbac:groups=batch,resources=jobs,verbs=get;list;watch;create;update;delete

// Reconcile is part of the main kubernetes reconciliation loop which aims to
// move the current state of the cluster closer to the desired state.
// TODO(user): Modify the Reconcile function to compare the state specified by
// the ComponentDetectionQuery object against the actual cluster state, and then
// perform operations to make the cluster state reflect the state specified by
// the user.
//
// For more details, check Reconcile and its Result here:
// - https://pkg.go.dev/sigs.k8s.io/controller-runtime@v0.9.2/pkg/reconcile
func (r *ComponentDetectionQueryReconciler) Reconcile(ctx context.Context, req ctrl.Request) (ctrl.Result, error) {
	log := r.Log.WithValues("ComponentDetectionQuery", req.NamespacedName).WithValues("clusterName", req.ClusterName)
	// if we're running on kcp, we need to include workspace in context
	if req.ClusterName != "" {
		ctx = logicalcluster.WithCluster(ctx, logicalcluster.New(req.ClusterName))
	}

	// Fetch the ComponentDetectionQuery instance
	var componentDetectionQuery appstudiov1alpha1.ComponentDetectionQuery
	err := r.Get(ctx, req.NamespacedName, &componentDetectionQuery)
	if err != nil {
		if errors.IsNotFound(err) {
			// Request object not found, could have been deleted after reconcile request.
			// Owned objects are automatically garbage collected. For additional cleanup logic use finalizers.
			// Return and don't requeue
			return ctrl.Result{}, nil
		}
		// Error reading the object - requeue the request.
		return ctrl.Result{}, err
	}

	// If there are no conditions attached to the CDQ, the resource was just created
	if len(componentDetectionQuery.Status.Conditions) == 0 {
		// Start the ComponentDetectionQuery, and update its status condition accordingly
		log.Info(fmt.Sprintf("Checking to see if a component can be detected %v", req.NamespacedName))
		r.SetDetectingConditionAndUpdateCR(ctx, req, &componentDetectionQuery)

		// Create a copy of the CDQ, to use as the base when setting the CDQ status via mergepatch later
		copiedCDQ := componentDetectionQuery.DeepCopy()

		var gitToken string
		if componentDetectionQuery.Spec.Secret != "" {
			gitSecret := corev1.Secret{}
			namespacedName := types.NamespacedName{
				Name:      componentDetectionQuery.Spec.Secret,
				Namespace: componentDetectionQuery.Namespace,
			}
			err = r.Client.Get(ctx, namespacedName, &gitSecret)
			if err != nil {
				log.Error(err, fmt.Sprintf("Unable to retrieve Git secret %v, exiting reconcile loop %v", componentDetectionQuery.Spec.Secret, req.NamespacedName))
				r.SetCompleteConditionAndUpdateCR(ctx, req, &componentDetectionQuery, copiedCDQ, err)
				return ctrl.Result{}, nil
			}
			gitToken = string(gitSecret.Data["password"])
		}

		source := componentDetectionQuery.Spec.GitSource
		var devfileBytes, dockerfileBytes []byte
		var devfilePath string
		devfilesMap := make(map[string][]byte)
		devfilesURLMap := make(map[string]string)
		dockerfileContextMap := make(map[string]string)
		context := source.Context
		if context == "" {
			context = "./"
		}

		if source.DevfileURL == "" {
			isDockerfilePresent := false
			isDevfilePresent := false
			log.Info(fmt.Sprintf("Attempting to read a devfile from the URL %s... %v", source.URL, req.NamespacedName))
			// check if the project is multi-component or single-component
			if gitToken == "" {
				gitURL, err := util.ConvertGitHubURL(source.URL, source.Revision, context)
				log.Info(fmt.Sprintf("Look for devfile or dockerfile at the URL %s... %v", gitURL, req.NamespacedName))
				if err != nil {
					log.Error(err, fmt.Sprintf("Unable to convert Github URL to raw format, exiting reconcile loop %v", req.NamespacedName))
					r.SetCompleteConditionAndUpdateCR(ctx, req, &componentDetectionQuery, copiedCDQ, err)
					return ctrl.Result{}, nil
				}
				devfileBytes, devfilePath, dockerfileBytes = devfile.DownloadDevfileAndDockerfile(gitURL)
			} else {
				// Use SPI to retrieve the devfile from the private repository
				// TODO - maysunfaisal also search for Dockerfile
				revision := source.Revision
				if revision == "" {
					revision = "main"
				}
				devfileBytes, err = spi.DownloadDevfileUsingSPI(r.SPIClient, ctx, componentDetectionQuery.Namespace, source.URL, revision, context)
				if err != nil {
					log.Error(err, fmt.Sprintf("Unable to curl for any known devfile locations from %s... %v", source.URL, req.NamespacedName))
				}
			}

			isDevfilePresent = len(devfileBytes) != 0
			isDockerfilePresent = len(dockerfileBytes) != 0

			if isDevfilePresent {
				log.Info(fmt.Sprintf("Found a devfile, devfile to be analyzed to see if a Dockerfile is referenced %v", req.NamespacedName))
				devfilesMap[context] = devfileBytes
			} else if isDockerfilePresent {
				log.Info(fmt.Sprintf("Determined that this is a Dockerfile only component  %v", req.NamespacedName))
				dockerfileContextMap[context] = "./Dockerfile"
			}
<<<<<<< HEAD
			// perfume cdq job that requires repo cloning and azlier analysis
			clientset, err := kubernetes.NewForConfig(r.Config)
			if err != nil {
				log.Error(err, fmt.Sprintf("Error creating clientset with config... %v", req.NamespacedName))
				r.SetCompleteConditionAndUpdateCR(ctx, req, &componentDetectionQuery, copiedCDQ, err)
				return ctrl.Result{}, nil
=======

			// Clone the repo if no dockerfile present
			if !isDockerfilePresent {
				log.Info(fmt.Sprintf("Unable to find devfile or Dockerfile under root directory, run Alizer to detect components... %v", req.NamespacedName))

				clonePath, err = ioutils.CreateTempPath(componentDetectionQuery.Name, r.AppFS)
				if err != nil {
					log.Error(err, fmt.Sprintf("Unable to create a temp path %s for cloning %v", clonePath, req.NamespacedName))
					r.SetCompleteConditionAndUpdateCR(ctx, req, &componentDetectionQuery, copiedCDQ, err)
					return ctrl.Result{}, nil
				}

				err = util.CloneRepo(clonePath, source.URL, source.Revision, gitToken)
				if err != nil {
					log.Error(err, fmt.Sprintf("Unable to clone repo %s to path %s, exiting reconcile loop %v", source.URL, clonePath, req.NamespacedName))
					r.SetCompleteConditionAndUpdateCR(ctx, req, &componentDetectionQuery, copiedCDQ, err)
					return ctrl.Result{}, nil
				}
				log.Info(fmt.Sprintf("cloned from %s to path %s... %v", source.URL, clonePath, req.NamespacedName))
				componentPath = clonePath
				if context != "" {
					componentPath = path.Join(clonePath, context)
				}

				if !isDevfilePresent {
					components, err := r.AlizerClient.DetectComponents(componentPath)
					if err != nil {
						log.Error(err, fmt.Sprintf("Unable to detect components using Alizer for repo %v, under path %v... %v ", source.URL, componentPath, req.NamespacedName))
						r.SetCompleteConditionAndUpdateCR(ctx, req, &componentDetectionQuery, copiedCDQ, err)
						return ctrl.Result{}, nil
					}
					log.Info(fmt.Sprintf("components detected %v... %v", components, req.NamespacedName))
					// If no devfile and no dockerfile present in the root
					// case 1: no components been detected by Alizer, might still has subfolders contains dockerfile. Need to scan repo
					// case 2: more than 1 components been detected by Alizer, is certain a multi-component project. Need to scan repo
					// case 3: one or more than 1 compinents been detected by Alizer, and the first one in the list is under sub-folder. Need to scan repo.
					if len(components) != 1 || (len(components) != 0 && path.Clean(components[0].Path) != path.Clean(componentPath)) {
						isMultiComponent = true
					}
				}
>>>>>>> 1cf73521
			}
			jobName := req.Name + "-job"
			var backOffLimit int32 = 0
			jobSpec := &batchv1.Job{
				ObjectMeta: metav1.ObjectMeta{
					Name:      jobName,
					Namespace: req.Namespace,
				},
				Spec: batchv1.JobSpec{
					Template: corev1.PodTemplateSpec{
						Spec: corev1.PodSpec{
							ServiceAccountName: "application-service-controller-manager",
							Containers: []corev1.Container{
								{
									Name:    jobName,
									Image:   "quay.io/redhat-appstudio/cdq-analysis:latest",
									Command: []string{"/app/main", gitToken, req.Namespace, req.Name, context, devfilePath, source.URL, source.Revision, r.DevfileRegistryURL, fmt.Sprintf("%v", isDevfilePresent), fmt.Sprintf("%v", isDockerfilePresent)},
								},
							},
							RestartPolicy: corev1.RestartPolicyNever,
						},
					},
					BackoffLimit: &backOffLimit,
				},
			}
			err = r.Client.Create(ctx, jobSpec, &client.CreateOptions{})
			if err != nil {
				log.Error(err, fmt.Sprintf("Error creating cdq analysis job %s... %v", jobName, req.NamespacedName))
				r.SetCompleteConditionAndUpdateCR(ctx, req, &componentDetectionQuery, copiedCDQ, err)
				return ctrl.Result{}, nil

			} else {
				//print job details
				log.Info(fmt.Sprintf("Successfully created cdq analysis job %v, waiting for config map to be created... %v", jobName, req.NamespacedName))
			}

			cm, err := waitForConfigMap(clientset, ctx, req.Name, req.Namespace)
			if err != nil {
				log.Error(err, fmt.Sprintf("Error waiting for configmap creation ...%v", req.NamespacedName))
				r.SetCompleteConditionAndUpdateCR(ctx, req, &componentDetectionQuery, copiedCDQ, err)
				cleanupK8sResources(log, clientset, ctx, fmt.Sprintf("%s-job", req.Name), req.Name, req.Namespace)
				return ctrl.Result{}, nil
			}
			var devfileMapReturned map[string][]byte
			var devfilesURLMapReturned map[string]string
			var dockerfileContextMapReturned map[string]string
			var errMapReturned map[string]string
			json.Unmarshal(cm.BinaryData["devfilesMap"], &devfileMapReturned)
			json.Unmarshal(cm.BinaryData["dockerfileContextMap"], &dockerfileContextMapReturned)
			json.Unmarshal(cm.BinaryData["devfilesURLMap"], &devfilesURLMapReturned)
			json.Unmarshal(cm.BinaryData["errorMap"], &errMapReturned)
			cleanupK8sResources(log, clientset, ctx, fmt.Sprintf("%s-job", req.Name), req.Name, req.Namespace)
			if errMapReturned != nil && !reflect.DeepEqual(errMapReturned, map[string]string{}) {
				var retErr error
				// only 1 index in the error map
				for key, value := range errMapReturned {
					if key == "NoDevfileFound" {
						retErr = &devfile.NoDevfileFound{Err: fmt.Errorf(value)}
					} else if key == "NoDockerfileFound" {
						retErr = &devfile.NoDockerfileFound{Err: fmt.Errorf(value)}
					} else {
						retErr = &devfile.InternalError{Err: fmt.Errorf(value)}
					}
				}
				log.Error(retErr, fmt.Sprintf("Unable to analyze the repo via kubernetes job... %v", req.NamespacedName))
				r.SetCompleteConditionAndUpdateCR(ctx, req, &componentDetectionQuery, copiedCDQ, retErr)
				return ctrl.Result{}, nil
			}
			maps.Copy(devfilesMap, devfileMapReturned)
			maps.Copy(dockerfileContextMap, dockerfileContextMapReturned)
			maps.Copy(devfilesURLMap, devfilesURLMapReturned)
		} else {
			log.Info(fmt.Sprintf("devfile was explicitly specified at %s %v", source.DevfileURL, req.NamespacedName))
			devfileBytes, err = util.CurlEndpoint(source.DevfileURL)
			if err != nil {
				// if a direct devfileURL is provided and errors out, we dont do an alizer detection
				log.Error(err, fmt.Sprintf("Unable to GET %s, exiting reconcile loop %v", source.DevfileURL, req.NamespacedName))
				err := fmt.Errorf("unable to GET from %s", source.DevfileURL)
				r.SetCompleteConditionAndUpdateCR(ctx, req, &componentDetectionQuery, copiedCDQ, err)
				return ctrl.Result{}, nil
			}
			devfilesMap[context] = devfileBytes
		}

		for context, link := range dockerfileContextMap {
			// If the returned context/link is a local path, update the git link for the dockerfile accordingly
			// Otherwise
			if !strings.HasPrefix(link, "http") {
				updatedContext := path.Join(context, link)

				updatedLink, err := devfile.UpdateGitLink(source.URL, source.Revision, updatedContext)
				if err != nil {
					log.Error(err, fmt.Sprintf("Unable to update the dockerfile link %v", req.NamespacedName))
					r.SetCompleteConditionAndUpdateCR(ctx, req, &componentDetectionQuery, copiedCDQ, err)
					return ctrl.Result{}, nil
				}
				dockerfileContextMap[context] = updatedLink
			}
		}

		for context := range devfilesMap {
			if _, ok := devfilesURLMap[context]; !ok {
				updatedLink, err := devfile.UpdateGitLink(source.URL, source.Revision, path.Join(context, devfilePath))
				if err != nil {
					log.Error(err, fmt.Sprintf("Unable to update the devfile link... %v", req.NamespacedName))
					r.SetCompleteConditionAndUpdateCR(ctx, req, &componentDetectionQuery, copiedCDQ, err)
					return ctrl.Result{}, nil
				}
				devfilesURLMap[context] = updatedLink
			}
		}

		err = r.updateComponentStub(req, &componentDetectionQuery, devfilesMap, devfilesURLMap, dockerfileContextMap)
		if err != nil {
			log.Error(err, fmt.Sprintf("Unable to update the component stub... %v", req.NamespacedName))
			r.SetCompleteConditionAndUpdateCR(ctx, req, &componentDetectionQuery, copiedCDQ, err)
			return ctrl.Result{}, nil
		}

		r.SetCompleteConditionAndUpdateCR(ctx, req, &componentDetectionQuery, copiedCDQ, nil)
	} else {
		// CDQ resource has been requeued after it originally ran
		// Delete the resource as it's no longer needed and can be cleaned up
		log.Info(fmt.Sprintf("Deleting finished ComponentDetectionQuery resource... %v", req.NamespacedName))
		if err = r.Delete(ctx, &componentDetectionQuery); err != nil {
			// Delete failed. Log the error but don't bother modifying the resource's status
			logutil.LogAPIResourceChangeEvent(log, componentDetectionQuery.Name, "ComponentDetectionQuery", logutil.ResourceDelete, err)
		}
	}

	return ctrl.Result{}, nil
}

// SetupWithManager sets up the controller with the Manager.
func (r *ComponentDetectionQueryReconciler) SetupWithManager(mgr ctrl.Manager) error {
	opts := zap.Options{
		TimeEncoder: zapcore.ISO8601TimeEncoder,
	}
	ctrl.SetLogger(zap.New(zap.UseFlagOptions(&opts)))
	log := ctrl.Log.WithName("controllers").WithName("ComponentDetectionQuery").WithValues("appstudio-component", "HAS")
	return ctrl.NewControllerManagedBy(mgr).
		For(&appstudiov1alpha1.ComponentDetectionQuery{},
			builder.WithPredicates(predicate.GenerationChangedPredicate{})).WithEventFilter(predicate.Funcs{
		CreateFunc: func(e event.CreateEvent) bool {
			log := log.WithValues("Namespace", e.Object.GetNamespace()).WithValues("clusterName", logicalcluster.From(e.Object).String())
			logutil.LogAPIResourceChangeEvent(log, e.Object.GetName(), "ComponentDetectionQuery", logutil.ResourceCreate, nil)
			return true
		},
		UpdateFunc: func(e event.UpdateEvent) bool {
			log := log.WithValues("Namespace", e.ObjectNew.GetNamespace()).WithValues("clusterName", logicalcluster.From(e.ObjectNew).String())
			logutil.LogAPIResourceChangeEvent(log, e.ObjectNew.GetName(), "ComponentDetectionQuery", logutil.ResourceUpdate, nil)
			return true
		},
		DeleteFunc: func(e event.DeleteEvent) bool {
			log := log.WithValues("Namespace", e.Object.GetNamespace()).WithValues("clusterName", logicalcluster.From(e.Object).String())
			logutil.LogAPIResourceChangeEvent(log, e.Object.GetName(), "ComponentDetectionQuery", logutil.ResourceDelete, nil)
			return false
		},
	}).
		Complete(r)
}

func waitForConfigMap(clientset *kubernetes.Clientset, ctx context.Context, name, namespace string) (*corev1.ConfigMap, error) {
	// 5 mins timeout
	timeout := int64(300)
	opts := metav1.ListOptions{
		TypeMeta:       metav1.TypeMeta{},
		FieldSelector:  fmt.Sprintf("metadata.name=%s", name),
		TimeoutSeconds: &timeout,
	}
	watcher, err := clientset.CoreV1().ConfigMaps(namespace).Watch(ctx, opts)
	if err != nil {
		return nil, err
	}
	defer watcher.Stop()

	for {
		select {
		case event := <-watcher.ResultChan():
			configMap := event.Object.(*corev1.ConfigMap)
			return configMap, nil

		case <-ctx.Done():
			return nil, nil
		}
	}
}

func cleanupK8sResources(log logr.Logger, clientset *kubernetes.Clientset, ctx context.Context, jobName, configMapName, namespace string) {
	log.Info(fmt.Sprintf("Attempting to cleanup k8s resources for cdq analysis... %s", namespace))
	log.Info(fmt.Sprintf("Deleting job %s... %s", jobName, namespace))

	jobsClient := clientset.BatchV1().Jobs(namespace)

	pp := metav1.DeletePropagationBackground

	err := jobsClient.Delete(ctx, jobName, metav1.DeleteOptions{PropagationPolicy: &pp})

	if err != nil {
		log.Error(err, fmt.Sprintf("Failed to delete job %s... %s", jobName, namespace))
	} else {
		log.Info(fmt.Sprintf("Successfully deleted job %s... %s", jobName, namespace))
	}

	log.Info(fmt.Sprintf("Deleting config map %s... %s", configMapName, namespace))
	configMapClient := clientset.CoreV1().ConfigMaps(namespace)
	err = configMapClient.Delete(ctx, configMapName, metav1.DeleteOptions{PropagationPolicy: &pp})
	if err != nil {
		log.Error(err, fmt.Sprintf("Failed to delete config map %s... %s", configMapName, namespace))
	} else {
		log.Info(fmt.Sprintf("Successfully deleted config map %s... %s", configMapName, namespace))
	}
}<|MERGE_RESOLUTION|>--- conflicted
+++ resolved
@@ -171,55 +171,12 @@
 				log.Info(fmt.Sprintf("Determined that this is a Dockerfile only component  %v", req.NamespacedName))
 				dockerfileContextMap[context] = "./Dockerfile"
 			}
-<<<<<<< HEAD
 			// perfume cdq job that requires repo cloning and azlier analysis
 			clientset, err := kubernetes.NewForConfig(r.Config)
 			if err != nil {
 				log.Error(err, fmt.Sprintf("Error creating clientset with config... %v", req.NamespacedName))
 				r.SetCompleteConditionAndUpdateCR(ctx, req, &componentDetectionQuery, copiedCDQ, err)
 				return ctrl.Result{}, nil
-=======
-
-			// Clone the repo if no dockerfile present
-			if !isDockerfilePresent {
-				log.Info(fmt.Sprintf("Unable to find devfile or Dockerfile under root directory, run Alizer to detect components... %v", req.NamespacedName))
-
-				clonePath, err = ioutils.CreateTempPath(componentDetectionQuery.Name, r.AppFS)
-				if err != nil {
-					log.Error(err, fmt.Sprintf("Unable to create a temp path %s for cloning %v", clonePath, req.NamespacedName))
-					r.SetCompleteConditionAndUpdateCR(ctx, req, &componentDetectionQuery, copiedCDQ, err)
-					return ctrl.Result{}, nil
-				}
-
-				err = util.CloneRepo(clonePath, source.URL, source.Revision, gitToken)
-				if err != nil {
-					log.Error(err, fmt.Sprintf("Unable to clone repo %s to path %s, exiting reconcile loop %v", source.URL, clonePath, req.NamespacedName))
-					r.SetCompleteConditionAndUpdateCR(ctx, req, &componentDetectionQuery, copiedCDQ, err)
-					return ctrl.Result{}, nil
-				}
-				log.Info(fmt.Sprintf("cloned from %s to path %s... %v", source.URL, clonePath, req.NamespacedName))
-				componentPath = clonePath
-				if context != "" {
-					componentPath = path.Join(clonePath, context)
-				}
-
-				if !isDevfilePresent {
-					components, err := r.AlizerClient.DetectComponents(componentPath)
-					if err != nil {
-						log.Error(err, fmt.Sprintf("Unable to detect components using Alizer for repo %v, under path %v... %v ", source.URL, componentPath, req.NamespacedName))
-						r.SetCompleteConditionAndUpdateCR(ctx, req, &componentDetectionQuery, copiedCDQ, err)
-						return ctrl.Result{}, nil
-					}
-					log.Info(fmt.Sprintf("components detected %v... %v", components, req.NamespacedName))
-					// If no devfile and no dockerfile present in the root
-					// case 1: no components been detected by Alizer, might still has subfolders contains dockerfile. Need to scan repo
-					// case 2: more than 1 components been detected by Alizer, is certain a multi-component project. Need to scan repo
-					// case 3: one or more than 1 compinents been detected by Alizer, and the first one in the list is under sub-folder. Need to scan repo.
-					if len(components) != 1 || (len(components) != 0 && path.Clean(components[0].Path) != path.Clean(componentPath)) {
-						isMultiComponent = true
-					}
-				}
->>>>>>> 1cf73521
 			}
 			jobName := req.Name + "-job"
 			var backOffLimit int32 = 0
