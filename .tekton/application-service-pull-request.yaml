apiVersion: tekton.dev/v1
kind: PipelineRun
metadata:
  annotations:
    build.appstudio.openshift.io/repo: https://github.com/redhat-appstudio/application-service?rev={{revision}}
    build.appstudio.redhat.com/commit_sha: '{{revision}}'
    build.appstudio.redhat.com/pull_request_number: '{{pull_request_number}}'
    build.appstudio.redhat.com/target_branch: '{{target_branch}}'
    pipelinesascode.tekton.dev/max-keep-runs: "3"
    pipelinesascode.tekton.dev/on-cel-expression: event == "pull_request" && target_branch == "main"
  creationTimestamp:
  labels:
    appstudio.openshift.io/application: application-service
    appstudio.openshift.io/component: application-service
    pipelines.appstudio.openshift.io/type: build
  name: application-service-on-pull-request
  namespace: rhtap-has-tenant
spec:
  params:
  - name: dockerfile
    value: Dockerfile
  - name: git-url
    value: '{{repo_url}}'
  - name: image-expires-after
    value: 5d
  - name: output-image
    value: quay.io/redhat-user-workloads/rhtap-has-tenant/application-service/application-service:on-pr-{{revision}}
  - name: path-context
    value: .
  - name: revision
    value: '{{revision}}'
  - name: build-source-image
    value: 'true'
  pipelineSpec:
    finally:
    - name: show-sbom
      params:
      - name: IMAGE_URL
        value: $(tasks.build-container.results.IMAGE_URL)
      taskRef:
        params:
        - name: name
          value: show-sbom
        - name: bundle
<<<<<<< HEAD
          value: quay.io/redhat-appstudio-tekton-catalog/task-show-sbom:0.1@sha256:3ea2255c6ad2dd1074de45227deab51b69dba57901f44dbca80fe1c57646b107
=======
          value: quay.io/konflux-ci/tekton-catalog/task-show-sbom:0.1@sha256:1b1df4da95966d08ac6a5b8198710e09e68b5c2cdc707c37d9d19769e65884b2
>>>>>>> 394a8859
        - name: kind
          value: task
        resolver: bundles
    - name: show-summary
      params:
      - name: pipelinerun-name
        value: $(context.pipelineRun.name)
      - name: git-url
        value: $(tasks.clone-repository.results.url)?rev=$(tasks.clone-repository.results.commit)
      - name: image-url
        value: $(params.output-image)
      - name: build-task-status
        value: $(tasks.build-container.status)
      taskRef:
        params:
        - name: name
          value: summary
        - name: bundle
<<<<<<< HEAD
          value: quay.io/redhat-appstudio-tekton-catalog/task-summary:0.2@sha256:abdf426424f1331c27be80ed98a0fbcefb8422767d1724308b9d57b37f977155
=======
          value: quay.io/konflux-ci/tekton-catalog/task-summary:0.2@sha256:3f6e8513cbd70f0416eb6c6f2766973a754778526125ff33d8e3633def917091
>>>>>>> 394a8859
        - name: kind
          value: task
        resolver: bundles
    params:
    - description: Source Repository URL
      name: git-url
      type: string
    - default: ""
      description: Revision of the Source Repository
      name: revision
      type: string
    - description: Fully Qualified Output Image
      name: output-image
      type: string
    - default: .
      description: Path to the source code of an application's component from where to build image.
      name: path-context
      type: string
    - default: Dockerfile
      description: Path to the Dockerfile inside the context specified by parameter path-context
      name: dockerfile
      type: string
    - default: "false"
      description: Force rebuild image
      name: rebuild
      type: string
    - default: "false"
      description: Skip checks against built image
      name: skip-checks
      type: string
    - default: "false"
      description: Execute the build with network isolation
      name: hermetic
      type: string
    - default: ""
      description: Build dependencies to be prefetched by Cachi2
      name: prefetch-input
      type: string
    - default: "false"
      description: Java build
      name: java
      type: string
    - default: ""
      description: Image tag expiration time, time values could be something like 1h, 2d, 3w for hours, days, and weeks, respectively.
      name: image-expires-after
    - default: "false"
      description: Build a source image.
      name: build-source-image
      type: string
    results:
    - description: ""
      name: IMAGE_URL
      value: $(tasks.build-container.results.IMAGE_URL)
    - description: ""
      name: IMAGE_DIGEST
      value: $(tasks.build-container.results.IMAGE_DIGEST)
    - description: ""
      name: CHAINS-GIT_URL
      value: $(tasks.clone-repository.results.url)
    - description: ""
      name: CHAINS-GIT_COMMIT
      value: $(tasks.clone-repository.results.commit)
    tasks:
    - name: init
      params:
      - name: image-url
        value: $(params.output-image)
      - name: rebuild
        value: $(params.rebuild)
      - name: skip-checks
        value: $(params.skip-checks)
      taskRef:
        params:
        - name: name
          value: init
        - name: bundle
<<<<<<< HEAD
          value: quay.io/redhat-appstudio-tekton-catalog/task-init:0.2@sha256:61f1202766cd66242c8472b16aa7fa1a20f8d9a5d674cbad27ffd4b3d067e936
=======
          value: quay.io/konflux-ci/tekton-catalog/task-init:0.2@sha256:66e90d31e1386bf516fb548cd3e3f0082b5d0234b8b90dbf9e0d4684b70dbe1a
>>>>>>> 394a8859
        - name: kind
          value: task
        resolver: bundles
    - name: clone-repository
      params:
      - name: url
        value: $(params.git-url)
      - name: revision
        value: $(params.revision)
      runAfter:
      - init
      taskRef:
        params:
        - name: name
          value: git-clone
        - name: bundle
<<<<<<< HEAD
          value: quay.io/redhat-appstudio-tekton-catalog/task-git-clone:0.1@sha256:e1f7a275d722bc3147a65fcd772b16b54ccb6ce81c76939bc1052b2438dd2ccf
=======
          value: quay.io/konflux-ci/tekton-catalog/task-git-clone:0.1@sha256:7939000e2f92fc8b5d2c4ee4ba9000433c5aa7700d2915a1d4763853d5fd1fd4
>>>>>>> 394a8859
        - name: kind
          value: task
        resolver: bundles
      when:
      - input: $(tasks.init.results.build)
        operator: in
        values:
        - "true"
      workspaces:
      - name: output
        workspace: workspace
      - name: basic-auth
        workspace: git-auth
    - name: prefetch-dependencies
      params:
      - name: input
        value: $(params.prefetch-input)
      runAfter:
      - clone-repository
      taskRef:
        params:
        - name: name
          value: prefetch-dependencies
        - name: bundle
<<<<<<< HEAD
          value: quay.io/redhat-appstudio-tekton-catalog/task-prefetch-dependencies:0.1@sha256:fc03e91c047948f1e4906a82a7ad43c3ca35e66c9468c180f405e08affa73bbf
=======
          value: quay.io/konflux-ci/tekton-catalog/task-prefetch-dependencies:0.2@sha256:afaf24519f78c76bd6e3c00c24ecb8918a623210fb7c6ee9aaf5fbaeba1f6c7b
>>>>>>> 394a8859
        - name: kind
          value: task
        resolver: bundles
      when:
      - input: $(params.hermetic)
        operator: in
        values:
        - "true"
      workspaces:
      - name: source
        workspace: workspace
    - name: build-container
      params:
      - name: IMAGE
        value: $(params.output-image)
      - name: DOCKERFILE
        value: $(params.dockerfile)
      - name: CONTEXT
        value: $(params.path-context)
      - name: HERMETIC
        value: $(params.hermetic)
      - name: PREFETCH_INPUT
        value: $(params.prefetch-input)
      - name: IMAGE_EXPIRES_AFTER
        value: $(params.image-expires-after)
      - name: COMMIT_SHA
        value: $(tasks.clone-repository.results.commit)
      runAfter:
      - prefetch-dependencies
      taskRef:
        params:
        - name: name
          value: buildah
        - name: bundle
<<<<<<< HEAD
          value: quay.io/redhat-appstudio-tekton-catalog/task-buildah:0.1@sha256:2e49aeca14ec287ff5f57834532e6f5637300b2a88c2cb9bcc7c9286ca87760c
=======
          value: quay.io/konflux-ci/tekton-catalog/task-buildah:0.4@sha256:fc7437e1fc19d7a2b468e529f7fbc372ca139f194ec5d8ea28fe48b0817ec6c0
>>>>>>> 394a8859
        - name: kind
          value: task
        resolver: bundles
      when:
      - input: $(tasks.init.results.build)
        operator: in
        values:
        - "true"
      workspaces:
      - name: source
        workspace: workspace
    - name: build-source-image
      params:
      - name: BINARY_IMAGE
        value: $(tasks.build-container.results.IMAGE_URL)
      - name: BINARY_IMAGE_DIGEST
        value: $(tasks.build-container.results.IMAGE_DIGEST)
      runAfter:
      - build-container
      taskRef:
        params:
        - name: name
          value: source-build
        - name: bundle
<<<<<<< HEAD
          value: quay.io/redhat-appstudio-tekton-catalog/task-source-build:0.1@sha256:b1e5a49fed40f9736242f5601d2accb6dba26669dfa1470d6c8d691b3ac46e81
=======
          value: quay.io/konflux-ci/tekton-catalog/task-source-build:0.3@sha256:1fdda7563f21340d6243c8738934a58adffd8253706b423d1c4ec5e26ba5fae0
>>>>>>> 394a8859
        - name: kind
          value: task
        resolver: bundles
      when:
      - input: $(tasks.init.results.build)
        operator: in
        values:
        - "true"
      - input: $(params.build-source-image)
        operator: in
        values:
        - "true"
      workspaces:
      - name: workspace
        workspace: workspace
    - name: deprecated-base-image-check
      params:
      - name: IMAGE_URL
        value: $(tasks.build-container.results.IMAGE_URL)
      - name: IMAGE_DIGEST
        value: $(tasks.build-container.results.IMAGE_DIGEST)
      runAfter:
      - build-container
      taskRef:
        params:
        - name: name
          value: deprecated-image-check
        - name: bundle
<<<<<<< HEAD
          value: quay.io/redhat-appstudio-tekton-catalog/task-deprecated-image-check:0.4@sha256:3f956e0cd9b0a183e4fd95e010aa668a788ef564d3af1f7aecaaf6e2ccc2ce93
=======
          value: quay.io/konflux-ci/tekton-catalog/task-deprecated-image-check:0.5@sha256:3c8b81fa868e27c6266e7660a4bfb4c822846dcf4304606e71e20893b0d3e515
>>>>>>> 394a8859
        - name: kind
          value: task
        resolver: bundles
      when:
      - input: $(params.skip-checks)
        operator: in
        values:
        - "false"
    - name: clair-scan
      params:
      - name: image-digest
        value: $(tasks.build-container.results.IMAGE_DIGEST)
      - name: image-url
        value: $(tasks.build-container.results.IMAGE_URL)
      runAfter:
      - build-container
      taskRef:
        params:
        - name: name
          value: clair-scan
        - name: bundle
<<<<<<< HEAD
          value: quay.io/redhat-appstudio-tekton-catalog/task-clair-scan:0.1@sha256:3d9d05162d5807cde4431e80f0f126f4c19994c0c1633629a62ece9a43b966cd
=======
          value: quay.io/konflux-ci/tekton-catalog/task-clair-scan:0.2@sha256:d354939892f3a904223ec080cc3771bd11931085a5d202323ea491ee8e8c5e43
>>>>>>> 394a8859
        - name: kind
          value: task
        resolver: bundles
      when:
      - input: $(params.skip-checks)
        operator: in
        values:
        - "false"
    - name: sast-snyk-check
      params:
        - name: image-digest
          value: $(tasks.build-container.results.IMAGE_DIGEST)
        - name: image-url
          value: $(tasks.build-container.results.IMAGE_URL)
      runAfter:
      - clone-repository
      taskRef:
        params:
        - name: name
          value: sast-snyk-check
        - name: bundle
<<<<<<< HEAD
          value: quay.io/redhat-appstudio-tekton-catalog/task-sast-snyk-check:0.1@sha256:e6acf744313561b376b44724e81188f354b84cf3b0b3875e75efe7e0209637a2
=======
          value: quay.io/konflux-ci/tekton-catalog/task-sast-snyk-check:0.4@sha256:da2344f6dae50fc14892d818aee128f9d5df32d0d98dddb504e721408a9fb13d
>>>>>>> 394a8859
        - name: kind
          value: task
        resolver: bundles
      when:
      - input: $(params.skip-checks)
        operator: in
        values:
        - "false"
      workspaces:
      - name: workspace
        workspace: workspace
    - name: clamav-scan
      params:
      - name: image-digest
        value: $(tasks.build-container.results.IMAGE_DIGEST)
      - name: image-url
        value: $(tasks.build-container.results.IMAGE_URL)
      runAfter:
      - build-container
      taskRef:
        params:
        - name: name
          value: clamav-scan
        - name: bundle
<<<<<<< HEAD
          value: quay.io/redhat-appstudio-tekton-catalog/task-clamav-scan:0.1@sha256:559d281b58584386a6faaf0e6641c814f9d877432d1a13bd03076745fffffaf1
=======
          value: quay.io/konflux-ci/tekton-catalog/task-clamav-scan:0.2@sha256:9cab95ac9e833d77a63c079893258b73b8d5a298d93aaf9bdd6722471bc2f338
>>>>>>> 394a8859
        - name: kind
          value: task
        resolver: bundles
      when:
      - input: $(params.skip-checks)
        operator: in
        values:
        - "false"
    - name: sast-shell-check
      workspaces:
        - name: workspace
          workspace: workspace
      params:
        - name: image-digest
          value: $(tasks.build-container.results.IMAGE_DIGEST)
        - name: image-url
          value: $(tasks.build-container.results.IMAGE_URL)
      runAfter:
        - build-container
      taskRef:
        params:
          - name: name
            value: sast-shell-check
          - name: bundle
            value: quay.io/konflux-ci/tekton-catalog/task-sast-shell-check:0.1@sha256:8587b9276b11182454b0786c536668d63780552d27ad297a9e8bd04a2af6378e
          - name: kind
            value: task
        resolver: bundles
      when:
        - input: $(params.skip-checks)
          operator: in
          values:
            - "false"
    - name: sast-unicode-check
      workspaces:
        - name: workspace
          workspace: workspace
      params:
        - name: image-url
          value: $(tasks.build-container.results.IMAGE_URL)
        - name: image-digest
          value: $(tasks.build-container.results.IMAGE_DIGEST)
      runAfter:
        - build-container
      taskRef:
        params:
          - name: name
            value: sast-unicode-check
          - name: bundle
            value: quay.io/konflux-ci/tekton-catalog/task-sast-unicode-check:0.3@sha256:bec18fa5e82e801c3f267f29bf94535a5024e72476f2b27cca7271d506abb5ad
          - name: kind
            value: task
        resolver: bundles
      when:
        - input: $(params.skip-checks)
          operator: in
          values:
            - "false"
    - name: rpms-signature-scan
      params:
      - name: image-url
        value: $(tasks.build-container.results.IMAGE_URL)
      - name: image-digest
        value: $(tasks.build-container.results.IMAGE_DIGEST)
      runAfter:
      - build-container
      taskRef:
        params:
        - name: name
          value: rpms-signature-scan
        - name: bundle
<<<<<<< HEAD
          value: quay.io/redhat-appstudio-tekton-catalog/task-sbom-json-check:0.1@sha256:d34362be8843715b1bcdaf55fcbf1be315094e0dc840562c5cec22716a37a1fe
=======
          value: quay.io/konflux-ci/tekton-catalog/task-rpms-signature-scan:0.2@sha256:1b6c20ab3dbfb0972803d3ebcb2fa72642e59400c77bd66dfd82028bdd09e120
>>>>>>> 394a8859
        - name: kind
          value: task
        resolver: bundles
      when:
      - input: $(params.skip-checks)
        operator: in
        values:
        - "false"
    workspaces:
    - name: workspace
    - name: git-auth
      optional: true
  taskRunTemplate: {}
  workspaces:
  - name: workspace
    volumeClaimTemplate:
      metadata:
        creationTimestamp:
      spec:
        accessModes:
        - ReadWriteOnce
        resources:
          requests:
            storage: 1Gi
      status: {}
  - name: git-auth
    secret:
      secretName: '{{ git_auth_secret }}'
status: {}<|MERGE_RESOLUTION|>--- conflicted
+++ resolved
@@ -42,11 +42,7 @@
         - name: name
           value: show-sbom
         - name: bundle
-<<<<<<< HEAD
-          value: quay.io/redhat-appstudio-tekton-catalog/task-show-sbom:0.1@sha256:3ea2255c6ad2dd1074de45227deab51b69dba57901f44dbca80fe1c57646b107
-=======
           value: quay.io/konflux-ci/tekton-catalog/task-show-sbom:0.1@sha256:1b1df4da95966d08ac6a5b8198710e09e68b5c2cdc707c37d9d19769e65884b2
->>>>>>> 394a8859
         - name: kind
           value: task
         resolver: bundles
@@ -65,11 +61,7 @@
         - name: name
           value: summary
         - name: bundle
-<<<<<<< HEAD
-          value: quay.io/redhat-appstudio-tekton-catalog/task-summary:0.2@sha256:abdf426424f1331c27be80ed98a0fbcefb8422767d1724308b9d57b37f977155
-=======
           value: quay.io/konflux-ci/tekton-catalog/task-summary:0.2@sha256:3f6e8513cbd70f0416eb6c6f2766973a754778526125ff33d8e3633def917091
->>>>>>> 394a8859
         - name: kind
           value: task
         resolver: bundles
@@ -146,11 +138,7 @@
         - name: name
           value: init
         - name: bundle
-<<<<<<< HEAD
-          value: quay.io/redhat-appstudio-tekton-catalog/task-init:0.2@sha256:61f1202766cd66242c8472b16aa7fa1a20f8d9a5d674cbad27ffd4b3d067e936
-=======
           value: quay.io/konflux-ci/tekton-catalog/task-init:0.2@sha256:66e90d31e1386bf516fb548cd3e3f0082b5d0234b8b90dbf9e0d4684b70dbe1a
->>>>>>> 394a8859
         - name: kind
           value: task
         resolver: bundles
@@ -167,11 +155,7 @@
         - name: name
           value: git-clone
         - name: bundle
-<<<<<<< HEAD
-          value: quay.io/redhat-appstudio-tekton-catalog/task-git-clone:0.1@sha256:e1f7a275d722bc3147a65fcd772b16b54ccb6ce81c76939bc1052b2438dd2ccf
-=======
           value: quay.io/konflux-ci/tekton-catalog/task-git-clone:0.1@sha256:7939000e2f92fc8b5d2c4ee4ba9000433c5aa7700d2915a1d4763853d5fd1fd4
->>>>>>> 394a8859
         - name: kind
           value: task
         resolver: bundles
@@ -196,11 +180,7 @@
         - name: name
           value: prefetch-dependencies
         - name: bundle
-<<<<<<< HEAD
-          value: quay.io/redhat-appstudio-tekton-catalog/task-prefetch-dependencies:0.1@sha256:fc03e91c047948f1e4906a82a7ad43c3ca35e66c9468c180f405e08affa73bbf
-=======
           value: quay.io/konflux-ci/tekton-catalog/task-prefetch-dependencies:0.2@sha256:afaf24519f78c76bd6e3c00c24ecb8918a623210fb7c6ee9aaf5fbaeba1f6c7b
->>>>>>> 394a8859
         - name: kind
           value: task
         resolver: bundles
@@ -235,11 +215,7 @@
         - name: name
           value: buildah
         - name: bundle
-<<<<<<< HEAD
-          value: quay.io/redhat-appstudio-tekton-catalog/task-buildah:0.1@sha256:2e49aeca14ec287ff5f57834532e6f5637300b2a88c2cb9bcc7c9286ca87760c
-=======
           value: quay.io/konflux-ci/tekton-catalog/task-buildah:0.4@sha256:fc7437e1fc19d7a2b468e529f7fbc372ca139f194ec5d8ea28fe48b0817ec6c0
->>>>>>> 394a8859
         - name: kind
           value: task
         resolver: bundles
@@ -264,11 +240,7 @@
         - name: name
           value: source-build
         - name: bundle
-<<<<<<< HEAD
-          value: quay.io/redhat-appstudio-tekton-catalog/task-source-build:0.1@sha256:b1e5a49fed40f9736242f5601d2accb6dba26669dfa1470d6c8d691b3ac46e81
-=======
           value: quay.io/konflux-ci/tekton-catalog/task-source-build:0.3@sha256:1fdda7563f21340d6243c8738934a58adffd8253706b423d1c4ec5e26ba5fae0
->>>>>>> 394a8859
         - name: kind
           value: task
         resolver: bundles
@@ -297,11 +269,7 @@
         - name: name
           value: deprecated-image-check
         - name: bundle
-<<<<<<< HEAD
-          value: quay.io/redhat-appstudio-tekton-catalog/task-deprecated-image-check:0.4@sha256:3f956e0cd9b0a183e4fd95e010aa668a788ef564d3af1f7aecaaf6e2ccc2ce93
-=======
           value: quay.io/konflux-ci/tekton-catalog/task-deprecated-image-check:0.5@sha256:3c8b81fa868e27c6266e7660a4bfb4c822846dcf4304606e71e20893b0d3e515
->>>>>>> 394a8859
         - name: kind
           value: task
         resolver: bundles
@@ -323,11 +291,7 @@
         - name: name
           value: clair-scan
         - name: bundle
-<<<<<<< HEAD
-          value: quay.io/redhat-appstudio-tekton-catalog/task-clair-scan:0.1@sha256:3d9d05162d5807cde4431e80f0f126f4c19994c0c1633629a62ece9a43b966cd
-=======
           value: quay.io/konflux-ci/tekton-catalog/task-clair-scan:0.2@sha256:d354939892f3a904223ec080cc3771bd11931085a5d202323ea491ee8e8c5e43
->>>>>>> 394a8859
         - name: kind
           value: task
         resolver: bundles
@@ -349,11 +313,7 @@
         - name: name
           value: sast-snyk-check
         - name: bundle
-<<<<<<< HEAD
-          value: quay.io/redhat-appstudio-tekton-catalog/task-sast-snyk-check:0.1@sha256:e6acf744313561b376b44724e81188f354b84cf3b0b3875e75efe7e0209637a2
-=======
           value: quay.io/konflux-ci/tekton-catalog/task-sast-snyk-check:0.4@sha256:da2344f6dae50fc14892d818aee128f9d5df32d0d98dddb504e721408a9fb13d
->>>>>>> 394a8859
         - name: kind
           value: task
         resolver: bundles
@@ -378,11 +338,7 @@
         - name: name
           value: clamav-scan
         - name: bundle
-<<<<<<< HEAD
-          value: quay.io/redhat-appstudio-tekton-catalog/task-clamav-scan:0.1@sha256:559d281b58584386a6faaf0e6641c814f9d877432d1a13bd03076745fffffaf1
-=======
           value: quay.io/konflux-ci/tekton-catalog/task-clamav-scan:0.2@sha256:9cab95ac9e833d77a63c079893258b73b8d5a298d93aaf9bdd6722471bc2f338
->>>>>>> 394a8859
         - name: kind
           value: task
         resolver: bundles
@@ -454,11 +410,7 @@
         - name: name
           value: rpms-signature-scan
         - name: bundle
-<<<<<<< HEAD
-          value: quay.io/redhat-appstudio-tekton-catalog/task-sbom-json-check:0.1@sha256:d34362be8843715b1bcdaf55fcbf1be315094e0dc840562c5cec22716a37a1fe
-=======
           value: quay.io/konflux-ci/tekton-catalog/task-rpms-signature-scan:0.2@sha256:1b6c20ab3dbfb0972803d3ebcb2fa72642e59400c77bd66dfd82028bdd09e120
->>>>>>> 394a8859
         - name: kind
           value: task
         resolver: bundles
