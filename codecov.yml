ignore:
  - "api/v1alpha1/zz_generated.deepcopy.go" # generated file, does not need to be included in the coverage
  - "pkg/spi/spi_mock.go" # mock file for testing
  - "gitops/generate_mock.go" # mock file for testing
  - "controllers/start_test_env.go" # setup of a test environment for unit and Pact tests
  - "controllers/application_pact_test_state_handlers.go" # state handlers for the Pact tests
  - "controllers/application_pact_test_utils.go" # utils file for the Pact tests
  - "cdq-analysis/pkg/detect_mock.go" # mock file for testing CDQ detection logic
  - "cdq-analysis/pkg/mock.go" # mock file for CDQUtil interface methods
  - "cdq-analysis/main.go" # entry point for cdq-analysis docker image
  - "pkg/github/mock.go" # mock file for testing
<<<<<<< HEAD
  - "pkg/github/token_moke.go" # mock file for testing
coverage:
    status:
        # Allows coverage to drop by a 2% when compared against the base commit.
        project:
            default:
                target: auto
                threshold: 2%
        patch:
            default:
                informational: true
=======
  - "pkg/github/token_mock.go" # mock file for testing
  - "contracts/" # contract testing files
>>>>>>> e64a4f5b
<|MERGE_RESOLUTION|>--- conflicted
+++ resolved
@@ -9,8 +9,8 @@
   - "cdq-analysis/pkg/mock.go" # mock file for CDQUtil interface methods
   - "cdq-analysis/main.go" # entry point for cdq-analysis docker image
   - "pkg/github/mock.go" # mock file for testing
-<<<<<<< HEAD
-  - "pkg/github/token_moke.go" # mock file for testing
+  - "pkg/github/token_mock.go" # mock file for testing
+  - "contracts/" # contract testing files
 coverage:
     status:
         # Allows coverage to drop by a 2% when compared against the base commit.
@@ -20,8 +20,4 @@
                 threshold: 2%
         patch:
             default:
-                informational: true
-=======
-  - "pkg/github/token_mock.go" # mock file for testing
-  - "contracts/" # contract testing files
->>>>>>> e64a4f5b
+                informational: true